--- conflicted
+++ resolved
@@ -353,16 +353,11 @@
 					else if (value instanceof MMJsonValue) {
 						rv = value.valueForDescription(description);
 					}
-<<<<<<< HEAD
 					else if (value instanceof MMFlashPhaseValue) {
 						value = value.valueDescribedBy(description, requestor);
 					}
-					if (!value) {
-						value = super.valueDescribedBy(description, requestor);
-=======
 					if (!rv) {
 						rv = super.valueDescribedBy(description, requestor);
->>>>>>> 0792c943
 					}
 				}
 			}
@@ -421,21 +416,6 @@
 		let value = this.valueForRequestor();
 		let json = {}
 		if (value) {
-<<<<<<< HEAD
-			if (value._values && value._values[0] instanceof MMFlash) {
-				json = value.values[0].displayTable();
-			}
-			else if (value instanceof MMFlashPhaseValue) {
-				json = value.displayTable();
-			}
-			else {
-				let displayUnit = (value instanceof MMTableValue)  ? this.tableUnits : this.displayUnit;
-				if (displayUnit && !MMUnitSystem.areDimensionsEqual(displayUnit.dimensions, value.unitDimensions)) {
-					displayUnit = null;  // display unit is wrong type - ignore and use default
-				}
-				json = value.jsonValue(displayUnit);
-			}
-=======
 			let displayUnit;
 			let formats;
 			if (value instanceof MMTableValue) {
@@ -450,7 +430,19 @@
 				}
 			}
 			json = value.jsonValue(displayUnit, formats);
->>>>>>> 0792c943
+			if (value._values && value._values[0] instanceof MMFlash) {
+				json = value.values[0].displayTable();
+			}
+			else if (value instanceof MMFlashPhaseValue) {
+				json = value.displayTable();
+			}
+			else {
+				let displayUnit = (value instanceof MMTableValue)  ? this.tableUnits : this.displayUnit;
+				if (displayUnit && !MMUnitSystem.areDimensionsEqual(displayUnit.dimensions, value.unitDimensions)) {
+					displayUnit = null;  // display unit is wrong type - ignore and use default
+				}
+				json = value.jsonValue(displayUnit);
+			}
 		}
 		return json;
 	}
