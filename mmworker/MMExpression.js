--- conflicted
+++ resolved
@@ -263,14 +263,10 @@
 						const column = value.columnNamed(description);
 						value = column ? column.value : null;
 					}
-<<<<<<< HEAD
 					else if (value instanceof MMFlashPhaseValue) {
 						value = value.valueDescribedBy(description, requestor);
 					}
-					else {
-=======
 					if (!value) {
->>>>>>> 62135218
 						value = super.valueDescribedBy(description, requestor);
 					}
 				}
