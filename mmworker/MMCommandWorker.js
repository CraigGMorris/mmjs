/*
	This file is part of Math Minion, a javascript based calculation program
	Copyright 2021, Craig Morris

	Math Minion is free software: you can redistribute it and/or modify
	it under the terms of the GNU General Public License as published by
	the Free Software Foundation, either version 3 of the License, or
	(at your option) any later version.

	Math Minion is distributed in the hope that it will be useful,
	but WITHOUT ANY WARRANTY; without even the implied warranty of
	MERCHANTABILITY or FITNESS FOR A PARTICULAR PURPOSE.  See the
	GNU General Public License for more details.

	You should have received a copy of the GNU General Public License
	along with Math Minion.  If not, see <https://www.gnu.org/licenses/>.
*/
'use strict';

/* global
  importScripts:readonly
  MMCommandProcessor:readonly
  MMSession:readonly
*/

/**
 * @global theMMSession
 */
// eslint-disable-next-line no-unused-vars
var theMMSession;

importScripts(
  'MMCommandProcessor.js',
  'MMSession.js',
  "MMReport.js",
  'mmunits/MMUnitSystem.js',
  "MMMath.js",
  "MMValue.js",
  "MMNumberValue.js",
  "MMStringValue.js",
  "MMTableValue.js",
  "MMToolValue.js",
  'MMModel.js',
  "MMExpression.js",
  "MMMatrix.js",
  "MMFormula.js",
  "MMDataTable.js",
  "MMSolver.js",
  "MMOde.js",
  "MMIterator.js",
  "MMOptimizer.js",
  "MMGraph.js",
  "MMHtmlPage.js",
<<<<<<< HEAD
  "MMFlash.js",
  "coolprop.js",
=======
  // "pouchdb.min.js"
  "pouchdb.js"
>>>>>>> db4ff171
);

/* global
	Module:readonly
*/

class MMCommandWorker {
  constructor() {
    this.processor = new MMCommandProcessor();
    theMMSession = new MMSession(this.processor)

    this.processor.setStatusCallBack((message) => {
      const msg = {
        verb: 'status',
        results: message
      }
      postMessage([msg]);
    }); 
  }
}

// var worker = new MMCommandWorker();

// for coolprop we need to wait for the wasm to be initialized and ready to run
var worker
async function createWorker() {
  return new Promise((resolve) => {
    Module.onRuntimeInitialized = () => {
      // console.log('readytorun');
      worker = new MMCommandWorker();
      resolve();
    }
  });
}


onmessage = async function(e) {
  // console.log('Worker: Message received from main script');
  if (!worker) {
    await createWorker();
  }
  let result = await worker.processor.processCommandString(e.data);
  if (result) {
    // console.log('Worker: Posting message back to main script');
    postMessage(result);
  } else {
    // console.log('Worker: No result');
  }
}<|MERGE_RESOLUTION|>--- conflicted
+++ resolved
@@ -51,13 +51,10 @@
   "MMOptimizer.js",
   "MMGraph.js",
   "MMHtmlPage.js",
-<<<<<<< HEAD
   "MMFlash.js",
   "coolprop.js",
-=======
   // "pouchdb.min.js"
   "pouchdb.js"
->>>>>>> db4ff171
 );
 
 /* global
