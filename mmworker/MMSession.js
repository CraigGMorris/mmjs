--- conflicted
+++ resolved
@@ -35,11 +35,8 @@
 	MMHtmlPage:readonly
 	theMMSession:readonly
 	MMToolValue:readonly
-<<<<<<< HEAD
 	MMFlash:readonly
-=======
 	MMFormula:readonly
->>>>>>> 62135218
 	PouchDB:readonly
 */
 
