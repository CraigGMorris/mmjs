/*
	This file is part of Math Minion, a javascript based calculation program
	Copyright 2021, Craig Morris

	Math Minion is free software: you can redistribute it and/or modify
	it under the terms of the GNU General Public License as published by
	the Free Software Foundation, either version 3 of the License, or
	(at your option) any later version.

	Math Minion is distributed in the hope that it will be useful,
	but WITHOUT ANY WARRANTY; without even the implied warranty of
	MERCHANTABILITY or FITNESS FOR A PARTICULAR PURPOSE.  See the
	GNU General Public License for more details.

	You should have received a copy of the GNU General Public License
	along with Math Minion.  If not, see <https://www.gnu.org/licenses/>.
*/
'use strict';

import { MMParent, MMPropertyType, MMCommandMessage } from './MMCommandProcessor.js';

/* global
	MMUnitSystem:readonly
	MMModel:readonly
	MMExpression:readonly
	MMMatrix:readonly
	MMDataTable:readonly
	MMSolver:readonly
	MMOde:readonly
	MMIterator:readonly
	MMOptimizer:readonly
	MMGraph:readonly
	MMHtmlPage:readonly
<<<<<<< HEAD
	theMMSession:readonly
	MMToolValue:readonly
	MMFlash:readonly
	MMFormula:readonly
	PouchDB:readonly
=======
	MMButton:readonly
	MMMenu:readonly
>>>>>>> 0792c943
*/

/** @class MMPoint
 * simple point class
 * @member {number} x
 * @member {number} y
 */
export class MMPoint {
	constructor(x, y) {
		this.x = x;
		this.y = y;
	}
}

/**
 * @class MMIndexedDBStorage - original indexedDB persistent storage for session
 */
export class MMIndexedDBStorage  {
	constructor() {
		this.isSetup = false;
		this._exists = true;
	}

	/**
	 * @method setup - prepare db for storage
	 */
	async setup() {
		let storage = this;
		return new Promise((resolve, reject) => {
			if (this.isSetup) { // already set up
				resolve();
				return;
			}

			let dbReq = indexedDB.open('MMSessions', 1);
			dbReq.onupgradeneeded = function(event) {
				storage.db = event.target.result;
				if (!storage.db.objectStoreNames.contains('sessions')) {
					storage.db.createObjectStore('sessions', {keyPath: 'id'});
				} 
			}

			dbReq.onsuccess = function(event) {
				storage.db = event.target.result;
				storage.isSetup = true;
				resolve();
			}

			dbReq.onerror = function(event) {
				reject(event.target.errorCode);
			}
		});
	}

	/**
	 * @method save
	 * @param {String} path - persistent storage path
	 * @param {String} json - json representation of session
	 */
	async save(path, json) {
		path = path.trim();
		let storage = this;
		await this.setup();
		return new Promise((resolve, reject) =>  {
			// Start a database transaction and get the sessions object store
			let tx = storage.db.transaction(['sessions'], 'readwrite');
			let store = tx.objectStore('sessions');
			// add the json with the path as the key
			let request = store.put({id: path, session: json});
			request.onsuccess = () => {
				resolve(path);
			}
			request.onerror = event => {
				reject(event.target.errorCode);
			}
		});
	}

	/**
	 * @method load
	 * @param {String} path - persistent storage path
	 */
	async load(path) {
		let storage = this;
		await this.setup();
		return new Promise((resolve, reject) =>  {
			// Start a database transaction and get the sessions object store
			let tx = storage.db.transaction(['sessions'], 'readonly');
			let store = tx.objectStore('sessions');
			let request = store.get(path);
			request.onsuccess = () => {
				if (request.result) {
					resolve(request.result.session);
				}
				else {
					resolve(null);
				}
			};
			request.onerror = (event) => {
				reject(event.target.errorCode);
			}
		});
	}

	/**
	 * @method delete
	 * @param {String} path - persistent storage path to delete
	 */
	async delete(path) {
		let storage = this;
		await this.setup();
		return new Promise((resolve, reject) =>  {
			// Start a database transaction and get the sessions object store
			let tx = storage.db.transaction(['sessions'], 'readwrite');
			let store = tx.objectStore('sessions');
			let request = store.delete(path);
			request.onsuccess = () => {
					resolve(path);
			};
			request.onerror = (event) => {
				reject(event.target.errorCode);
			}
		});
	}

	/**
	 * @emethod copy
	 * @param {String} oldPath
	 * @param {String} newPath
	 */
	async copy(oldPath, newPath) {
		let session = await this.load(oldPath);
		if (session) {
			await this.save(newPath, session);
			return newPath;
		}
	}

	/**
	 * @emethod areTheSame
	 * @param {String} firstPath
	 * @param {String} secondPath
	 */
	async areTheSame(firstPath, secondPath) {
		const first = await this.load(firstPath);
		if (!first) {
			return false;
		}
		const second = await this.load(secondPath);
		return (first == second);
	}

	/**
	 * @method listSessions
	 */
	async listSessions() {
		let storage = this;
		await this.setup();
		return new Promise((resolve, reject) =>  {
			// Start a database transaction and get the sessions object store
			let tx = storage.db.transaction(['sessions'], 'readonly');
			let store = tx.objectStore('sessions');
			let request = store.getAllKeys();
			request.onsuccess = (event) => {
				if (request.result) {
					resolve(request.result);
				}
				else {
					console.log(`list sessions failed ${event}`);
					resolve(null);
				}
			};
			request.onerror = (event) => {
				reject(event.target.errorCode);
			}
		});
	}
}

/**
 * @class MMSession - base Math Minion class
 * @extends MMParent
 * @member {MMUnitSystem} unitSystem
 * @member {MMModel} rootModel
 * @member {MMModel} currentModel
 * @member {MMModel[]} modelStack
 * @member {string} storePath - path to persistent storage
 * @member {MMPoint} unknownPosition
 * @member {MMPoint} nextToolLocation
 * @member {MMIndexedDBStorage} storage
 */
// eslint-disable-next-line no-unused-vars
export class MMSession extends MMParent {
	// session creation and storage commands

	/**
	 * @constructor
	 * @param {Object} processor - MMCommandProcessor
	 */
	constructor(processor) {
		super('session',  processor, 'MMSession');
		// construct the unit system - it will add itself to my children
		new MMUnitSystem(this);
		this.storage = new MMIndexedDBStorage();
		this.savedLastPathId = '(lastPath)';
		this.savedLastNewsId = '(lastNews)';
		this.savedStorageVersionId = '(storageVersion)';
		this.openAIKey = '(openAIKey)';
		this.anthropicKey = '(anthropicKey)';
		this.lastNews = '20250526';
		this.newSession();
		this.couchError = null;
	}

	/**
	 * @method couchDBSync
	 * if this.remoteCouch is set up, sync session database
	 */
	couchDBSync() {
		if (this.remoteCouch) {
			var opts = {live: true, retry: true};
			this.storage.db.replicate.to(this.remoteCouch, opts, (err) => {
				const destination = this.remoteCouch.split('@')[1]
				console.log(`There was an error syncing to ${destination}\n${err.error}`);
				this.couchError = {key: 'mmcmd:couchToError', options: {dest: destination, msg: err.error}};
			});
			this.storage.db.replicate.from(this.remoteCouch, opts, (err) => {
				const destination = this.remoteCouch.split('@')[1]
				console.log(`There was an error syncing from ${destination}\n${err.error}`);
				this.couchError = {key: 'mmcmd:couchFromError', options: {dest: destination, msg: err.error}};
			}).on('change', (info) => {
				for(const record of info.docs) {
					if (record._id === this.storePath) {
						this.storage.load(this.storePath).then(result => {
							if (result) {
								new MMUnitSystem(this);  // clear any user units and sets
								this.initializeFromJson(result, this.storePath);
							}
						});
						break;
					}
				}
			});
		}
	}


	/** @method newSession
	 * initialize to new empty session
	 * @param {string} storePath - the storage path
	 */
	newSession(storePath) {
		if (!storePath) {
			storePath = '(unnamed)';
		}
		new MMUnitSystem(this);  // clear any user units and sets
		this.nextToolLocation = this.unknownPosition;
		this.rootModel = MMToolTypes['Model'].factory('root', this);
		this.currentModel = this.rootModel;
		this.modelStack = [];
		this.storePath = storePath;
		this.noRun = false;
		this.processor.defaultObject = this.rootModel;
		this.selectedObject = '';
	}

	get properties() {
		let d = super.properties;
		d['storePath'] = {type: MMPropertyType.string, readOnly: false};
		d['noRun'] = {type: MMPropertyType.boolean, readOnly: false};
		return d;
	}


	/**
	 * create a new session from json (stored case)
	 * @param {string} json 
	 * @param {string} storePath - default storage location
	 */
	async initializeFromJson(json, storePath) {
		let saveObject;
		try {
			saveObject = JSON.parse(json);
		}
		catch(e) {
			const msg = (typeof e === 'string') ? e : e.message;
			this.setError('mmcmd:parseSessionError', {error: msg});
			return;
		}

		if (saveObject.UserUnitSets) {
			this.unitSystem.sets.loadFromJsonObject(saveObject.UserUnitSets, false);
		}

		if (saveObject.UserUnits) {
			this.unitSystem.units.loadFromJsonObject(saveObject.UserUnits);
		}
		if (saveObject.DefaultUnitSet) {
			this.unitSystem.sets.defaultSet = this.unitSystem.sets.childNamed(saveObject.DefaultUnitSet);
		}

		let rootModel = MMToolTypes['Model'].factory('root', this);
		if (storePath) {
			this.storePath = storePath;
		}
		await rootModel.initFromSaved(saveObject.RootModel);

		this.nextToolLocation = this.unknownPosition;
		this.rootModel = rootModel;
		this.currentModel = rootModel;
		this.modelStack = [];
		if (!storePath) {
			this.storePath = saveObject.CaseName;
		}
		this.processor.defaultObject = rootModel;

		const returnValue = {
			storePath: this.storePath,
		};

		if (saveObject.ModelPath) {
				const modelStack = [];
			const pathModels = saveObject.ModelPath.split('.');
			if (pathModels.length > 2) {
				for (let i = 2; i < pathModels.length; i++) {
					const childModel = this.currentModel.childNamed(pathModels[i]);
					if (!childModel) { break; }
					this.pushModel(childModel);
					modelStack.push(childModel.name);
				}
				returnValue.modelStack = modelStack
			}
		}

		if (saveObject.SelectedObject) {
			const toolName = saveObject.SelectedObject;
			const tool = this.currentModel.childNamed(toolName);
			if (tool) {
				const toolType = tool.className.substring(2);
				if (toolType !== 'Model') {
					const fakeCommand = {results: {}};
					try {
						returnValue.selected = {
							name: toolName,
							type: toolType,
							info: fakeCommand
						}
					}
					catch(e) {
						this.setError()
					}
				}
			}
		}


		return returnValue;
	}

	/** @method sessionAsJson
	 * returns the json needed to save the session
	 * @param {string} path - the path to store to
	 */
	sessionAsJson(path=null) {
		let detailWidth = this['detailWidth'] ? this['detailWidth'] : 320;
		let deviceWidth = this['deviceWidth'] ? this['deviceWidth'] : 1024;
		if (path) {
			this.storePath = path;
		}
		let pathParts = this.storePath.split('/');
		let caseName = pathParts.pop()
		let rootSave = this.rootModel.saveObject();
		let modelPath = this.currentModel.getPath();
		let userSets = this.unitSystem.sets.userSetsAsJsonObject();
		let userUnits = this.unitSystem.units.userUnitsAsJsonObject();
		let sessionSave = {
			Program : 'Rtm',
			Version: 3.0,
			DetailWidth: detailWidth,
			DeviceWidth: deviceWidth,
			UserUnitSets: userSets,
			UserUnits: userUnits,
			CaseName: caseName,
			DefaultUnitSet: this.unitSystem.defaultSet().name,
			SelectedObject: this.selectedObject,
			ModelPath: modelPath,
			RootModel: rootSave,
		}
		return JSON.stringify(sessionSave, null, '\t');
	}

	/** @method saveSession
	 * save the session in persistent storage
	 * @param {string} path - the path to store to
	 * if blank, the storePath used when the session was created will be used 
	 */
	async saveSession(path) {
		let caseJson = this.sessionAsJson(path);
		try {
			await this.storage.save(this.storePath, caseJson);
			return this.storePath;
		}
		catch(e) {
			const msg = (typeof e === 'string') ? e : e.message;
			this.setError('mmcmd:sessionSaveFailed', {path: this.storePath, error: msg});
		}
	}

	/** @method autoSaveSession
	 * save the session in persistent storage 
	 * returns the autosave path
	 */
	async autoSaveSession() {
		if (!this.isLoadingCase && !this.isAutoSaving) {
			const caseJson = this.sessionAsJson();
			try {
				this.isAutoSaving = true;
				await this.storage.save(this.storePath, caseJson);
				if (this.couchError) {
					this.setError(this.couchError.key, this.couchError.options);
					this.couchError = null;
				}
			}
			catch(e) {
				const msg = (typeof e === 'string') ? e : e.message;
				this.setError('mmcmd:sessionSaveFailed', {path: this.storePath, error: msg});
			}
			finally {
				this.isAutoSaving = false;
			}
			return this.storePath;
		}
		else {
			return 'skipped';
		}
	}

	/**
	 * @method saveLastSessionPath
	 */
	async saveLastSessionPath() {
		if (this.storePath) {
			try {
				const indexedDB = new MMIndexedDBStorage();
				await indexedDB.save(this.savedLastPathId, this.storePath);
			}
			catch(e) {
				const msg = (typeof e === 'string') ? e : e.message;
				console.log(msg);
			}
		}
	}

	/** @method loadSession
	 * load the session from persistent storage
	 * @param {String} path - the path to load from
	 */
	async loadSession(path) {
		try {
			this.isLoadingCase = true;
			let result = await this.storage.load(path);
			new MMUnitSystem(this);  // clear any user units and sets
			const returnValue =await this.initializeFromJson(result, path);
			this.storePath = path;
			return returnValue;
		}
		catch(e) {
			const msg = (typeof e === 'string') ? e : e.message;
			this.setError('mmcmd:sessionLoadFailed', {path: path, error: msg});
			this.newSession();
		}
		finally {
			this.isLoadingCase = false;
			await this.saveLastSessionPath()
		}
	}

	/** @method loadAutoSaved
	 * load the autosaved session from persistent storage
	 */
	async loadAutoSaved() {
		const storageVersion = await this.storage.load(this.savedStorageVersionId);
		// console.log(`storage version ${storageVersion}`);
		if (!storageVersion) {
			// await this.importOldStorage();
			await this.storage.save(this.savedStorageVersionId, '1');
		}
		// this.remoteCouch = await indexedDB.load('(remoteCouch)');
		// this.couchDBSync();
		try {
			this.isLoadingCase = true;
			this.newSession();
			const lastNews = await this.storage.load(this.savedLastNewsId);
			const lastPath = await this.storage.load(this.savedLastPathId);
			const newsUrl = '../news/MM_News.txt';
			if (
				(lastNews && lastNews != this.lastNews) ||
				(!lastNews && lastPath)
			) {
				// let things settle before loading news
				function sleepAsync(ms) {
					return new Promise(resolve => setTimeout(resolve, ms));
				}
				await sleepAsync(1000);
				const returnValue = await this.loadUrl(newsUrl);
				await this.storage.save(this.savedLastNewsId, this.lastNews);
				return returnValue;
			}
			else {
				if (!lastNews) {
					await this.storage.save(this.savedLastNewsId, this.lastNews);
				}
				if (lastPath) {
					let returnValue;
					let result = await this.storage.load(lastPath);
					if (result) {
						new MMUnitSystem(this);  // clear any user units and sets
						returnValue = await this.initializeFromJson(result, lastPath);
						this.storePath = lastPath;
					}
					return returnValue;
				}
				let result = await this.loadUrl('../help/Getting%20Started.txt');
				if (result && result.storePath && result.storePath.length) {
					await this.saveSession(result.storePath);
				}
				return result;
			}
		}
		catch(e) {
			const msg = (typeof e === 'string') ? e : e.message;
			this.setError('mmcmd:sessionAutoLoadFailed', {error: msg});
			this.newSession();
		}
		finally {
			this.isLoadingCase = false;
		}
	}

	/** @method deleteSession
	 * delete the session from persistent storage
	 * @param {String} path - the path to delete
	 */
	async deleteSession(path) {
		if (path) {
			if (path.endsWith('/')) {
				const sessionPaths = await this.storage.listSessions();
				for (const existingPath of sessionPaths) {
					if (existingPath.startsWith(path)) {
						await this.storage.delete(existingPath);
						if (this.storePath === existingPath) {
							this.storePath = '(unnamed)';
							await this.saveLastSessionPath()
						}
					}
				}
			}
			else {
				try {
					await this.storage.delete(path);
					if (this.storePath === path) {
						this.storePath = '(unnamed)';
						await this.saveLastSessionPath()
					}
					return path;
				}
				catch(e) {
					const msg = (typeof e === 'string') ? e : e.message;
					this.setError('mmcmd:sessionDeleteFailed', {path: path, error: msg});
				}
			}
		}
	}

	/** @method deleteAllSessions
	 * delete every session from the permenent storage
	 */
	async deleteAllSessions() {
		const sessionPaths = await this.storage.listSessions();
		for (const existingPath of sessionPaths) {
			if (!existingPath.startsWith('(')) {
				await this.storage.delete(existingPath);
				if (this.storePath === existingPath) {
					this.storePath = '(unnamed)';
					await this.saveLastSessionPath()
				}
			}
		}
	}

	/** @method copySession
	 * make a copy of the session in persistent storage
	 * @param {string} oldPath - the path to load from
	 * @param {string} newPath - the path for the copy
	 */
	async copySession(oldPath, newPath) {
		if (oldPath.endsWith('/')) {
			if (!newPath.endsWith('/')) {
				newPath += '/';
			}
			const sessionPaths = await this.storage.listSessions();
			for (const existingPath of sessionPaths) {
				if (existingPath.startsWith(oldPath)) {
					const newSessionPath = newPath + existingPath.substring(oldPath.length);
					try {
						await this.storage.copy(existingPath, newSessionPath);
					}
					catch(e) {
						const msg = (typeof e === 'string') ? e : e.message;
						this.setError('mmcmd:sessionCopyfailed', {oldPath: oldPath, newPath: newPath, error: msg});
						return;
						}
					}
			}
			if (this.storePath.startsWith(oldPath)) {
				this.storePath = newPath + this.storePath.substring(oldPath.length);
				await this.saveLastSessionPath();
			}
			return newPath;
		}
		else {
			try {
				const sessionJson = await this.storage.load(oldPath);
				if (sessionJson) {
					const session = JSON.parse(sessionJson);
					session.CaseName = newPath.split('/').pop();
					await this.storage.save(newPath, JSON.stringify(session, null, '\t'));
				}		
				return newPath;
			}
			catch(e) {
				const msg = (typeof e === 'string') ? e : e.message;
				this.setError('mmcmd:sessionCopyfailed', {oldPath: oldPath, newPath: newPath, error: msg});
			}
		}
	}

	/** @method renameSession
	 * rename a session in persistent storage
	 * (just copy and delete)
	 * @param {string} oldPath - the path to load from
	 * @param {string} newPath - the path for the copy
	 */
	async renameSession(oldPath, newPath) {
		newPath = newPath.trim();
		if (oldPath.endsWith('/')) {
			if (!newPath.endsWith('/')) {
				newPath += '/';
			}
			if (newPath === '/') {
				newPath = ''; // renaming to root;
			}
			const sessionPaths = await this.storage.listSessions();
			const setOfPaths = new Set(sessionPaths);
			for (const existingPath of sessionPaths) {
				let theSame = false;
				if (existingPath.startsWith(oldPath)) {
					let newSessionPath = newPath + existingPath.substring(oldPath.length);
					let n = 2;
					if (setOfPaths.has(newSessionPath)) {
						theSame = await this.storage.areTheSame(newSessionPath, existingPath);
						if (!theSame) {
							do {
								newSessionPath = newPath + `All_Replaced-${n++}/` +existingPath.substring(oldPath.length);
							} while (setOfPaths.has(newSessionPath))
						}
					}
					try {
						if (!theSame) {
							await this.storage.copy(existingPath, newSessionPath);
						}
						await this.storage.delete(existingPath);
					}
					catch(e) {
						const msg = (typeof e === 'string') ? e : e.message;
						this.setError('mmcmd:sessionRenamefailed', {oldPath: oldPath, newPath: newPath, error: msg});
						return;
					}
				}
			}
			if (this.storePath.startsWith(oldPath)) {
				this.storePath = newPath + this.storePath.substring(oldPath.length);
				await this.saveLastSessionPath();
			}
			return newPath;
		}
		else {
			try {
				const sessionJson = await this.storage.load(oldPath);
				if (sessionJson) {
					const session = JSON.parse(sessionJson);
					session.CaseName = newPath.split('/').pop();
					await this.storage.save(newPath, JSON.stringify(session, null, '\t'));
				}		
				else {
					throw('Load failed');
				}			
				// await this.storage.copy(oldPath, newPath);
				await this.storage.delete(oldPath);
				if (this.storePath === oldPath) {
					this.storePath = newPath;
					await this.saveLastSessionPath();
				}
				return newPath;
			}
			catch(e) {
				const msg = (typeof e === 'string') ? e : e.message;
				this.setError('mmcmd:sessionRenamefailed', {oldPath: oldPath, newPath: newPath, error: msg});
				return;
			}
		}
	}

	// get methods

	/** @override */
	get verbs() {
		let verbs = super.verbs;
		verbs['test'] = this.test;
		verbs['dgminfo'] = this.diagramInfo;
		verbs['listsessions'] = this.listSessionsCommand;
		verbs['new'] = this.newSessionCommand;
		verbs['save'] =  this.saveSessionCommand;
		verbs['autosave'] = this.autoSaveCommand;
		verbs['load'] = this.loadSessionCommand;
		verbs['loadurl'] = this.loadUrlCommand;
		verbs['copy'] = this.copySessionCommand;
		verbs['delete'] = this.deleteSessionCommand;
		verbs['deleteallsessions'] = this.deleteAllSessionsCommand;
		verbs['rename'] = this.renameSessionCommand;
		verbs['getjson'] = this.getJsonCommand;
		verbs['pushmodel'] = this.pushModelCommand;
		verbs['popmodel'] = this.popModelCommand;
		verbs['import'] = this.importCommand;
		verbs['remote'] = this.remoteDBCommand;
		verbs['getmodelstack'] = this.getModelStackCommand;
		verbs['aikey'] = this.aiKeyCommand;
		verbs['aiquery'] = this.aiQueryCommand;
		return verbs;
	}

	/** @method getVerbUsageKey
	 * @override
	 * @param {string} command - command to get the usage key for
	 * @returns {string} - the i18n key, if it exists
	 */
	getVerbUsageKey(command) {
		let key = {
			dgminfo: 'mmcmd:_modelDgmInfo',
			listsessions: 'mmcmd:_sessionList',
			new: 'mmcmd:_sessionNew',
			load: 'mmcmd:_sessionLoad',
			loadurl: 'mmcmd:_sessionLoadUrl',
			save: 'mmcmd:_sessionSave',
			copy: 'mmcmd:_sessionCopy',
			delete: 'mmcmd:_sessionDelete',
			deleteAllSessions: 'mmcmd:_sessionDeleteAll',
			rename: 'mmcmd:_sessionRename',
			getjson: 'mmcmd:_sessionGetJson',
			pushmodel: 'mmcmd:_sessionPushModel',
			popmodel: 'mmcmd:_sessionPopModel',
			import: 'mmcmd:_sessionImport',
			remote: 'mmcmd:_sessionRemote',
			getmodelstack: 'mmcmd:_sessionGetModelStack',
			aikey: 'mmcmd:_aikey',
			aiinfo: 'mmcmd:_aiinfo',
		}[command];
		if (key) {
			return key;
		}
		else {
			return super.getVerbUsageKey(command);
		}
	}
	
	get	session() {
		return this;
	}

	get unitSystem() {
		return this.childNamed('unitsys');
	}

	get unknownPosition() {
		return new MMPoint(0, 0);
	}

	// MMModel related methods

	/**
	 * @method pushModel
	 * @param {MMModel} model
	 */
	pushModel(model) {
		if (this.currentModel) {
			this.modelStack.push(this.currentModel);
		}
		this.currentModel = model;
		this.processor.defaultObject = model;
	}

	/**
	 * @method popModel
	 * @param count - the number of times to pop
	 */
	popModel(count=1) {
		while (this.modelStack.length > 0 && count-- > 0) {
			this.currentModel = this.modelStack.pop();
			this.processor.defaultObject = this.currentModel;
		}
	}

	/** @method listSessionsCommand
	 * list all the stored sessions
	 */
	async listSessionsCommand(command) {
		const result = await this.storage.listSessions();
		command.results = {paths: result, currentPath: this.storePath};
		// const indexedDB = new MMIndexedDBStorage();
		// const remote = await indexedDB.load('(remoteCouch)');
		// if (remote) {
		// 	command.results.remote = remote.split('@')[1];
		// }
	}

	/**
	 * @method newSessionCommand
	 * verb
	 * @param {MMCommand} command
	 * command.args contains the store path for the new session
	 */
	async newSessionCommand(command) {
		this.newSession(command.args);
		await this.saveLastSessionPath();
		command.results = this.storePath;
	}

	/**
	 * @method saveSessionCommand
	 * verb
	 * @param {MMCommand} command
	 * command.args contains the store path for the new session
	 */
	async saveSessionCommand(command) {
		if (!indexedDB) {
			this.setError('mmcmd:noIndexedDB', {});
			return;
		}
		await this.saveSession(command.args);
		command.results = `copied to: ${this.storePath}`;
	}

	/**
	 * @method autoSaveCommand
	 * verb
	 */
	async autoSaveCommand(command) {
		if (!indexedDB) {
			this.setError('mmcmd:noIndexedDB', {});
			return;
		}
		const path = await this.autoSaveSession();
		command.results = `copied to: ${path}`;
	}

	/**
	 * @method loadSessionCommand
	 * verb
	 * @param {MMCommand} command
	 * command.args contains the store path for the session to load
	 */
	async loadSessionCommand(command) {
		if (!indexedDB) {
			this.setError('mmcmd:noIndexedDB', {});
			return;
		}
		if (command.args) {
			command.results = await this.loadSession(command.args);
		}
		else {
			command.results = await this.loadAutoSaved();
		}
	}

	/**
	 * @method deleteSessionCommand
	 * verb
	 * @param {MMCommand} command
	 * command.args contains the store path for the session to delete
	 */
	async deleteSessionCommand(command) {
		if (!indexedDB) {
			this.setError('mmcmd:noIndexedDB', {});
			return;
		}
		let result = await this.deleteSession(command.args);
		command.results = `deleted: ${result}`;
	}

	/**
	 * @method deleteAllSessionsCommand
	 * verb
	 * @param {MMCommand} command
	 */
	async deleteAllSessionsCommand(command) {
		if (!indexedDB) {
			this.setError('mmcmd:noIndexedDB', {});
			return;
		}
		let result = await this.deleteAllSessions(command.args);
		command.results = `deleted: ${result}`;
	}

	/**
	 * @method copySessionCommand
	 * verb
	 * @param {MMCommand} command
	 * command.args contains the oldPath and newPath for the session copy
	 */
	async copySessionCommand(command) {
		if (!indexedDB) {
			this.setError('mmcmd:noIndexedDB', {});
			return;
		}
		const paths = this.splitArgsString(command.args);
		let result = await this.copySession(paths[0], paths[1]);
		command.results = result;
	}

	/**
	 * @method renameSessionCommand
	 * verb
	 * @param {MMCommand} command
	 * command.args contains the oldPath and newPath for the session
	 */
	async renameSessionCommand(command) {
		if (!indexedDB) {
			this.setError('mmcmd:noIndexedDB', {});
			return;
		}
		const paths = this.splitArgsString(command.args);
		let result = await this.renameSession(paths[0], paths[1]);
		command.results = result;
	}

	/**
	 * @method getJsonCommand
	 * verb
	 * @param {MMCommand} command
	 * command.args optional contains the path of a stored session to get json for
	 */
	async getJsonCommand(command) {
		const args = command.args;
		if (args) {
			if (args.endsWith('/')) {
				const sessionPaths = await this.storage.listSessions();
				const pathParts = args.split('/');
				pathParts.pop();
				const isRootFolder = args === '/';
				const folderName = isRootFolder ? 'root/' : pathParts.pop();
				const archive = {}
				for (const path of sessionPaths) {
					if (!path.startsWith('(') && (isRootFolder || path.startsWith(args))) {
						let sessionJson = await this.storage.load(path);
						let pathName = path.substring(args.length-1);
						archive[pathName] = sessionJson;
					}
				}
				command.results = {folderName: folderName, sessions: archive}
			}
			else {
				try {
					let result = await this.storage.load(args);
					command.results = result;
				}
				catch(e) {
					const msg = (typeof e === 'string') ? e : e.message;
					this.setError('mmcmd:sessionLoadFailed', {path: command.args, error: msg});
				}
			}
		}
		else {
			command.results = this.sessionAsJson();
		}
	}

	/**
	 * @method importCommand
	 * verb
	 * @param {MMCommand} command
	 * command.args contains json to construct session from
	 */
	async importCommand(command) {
		const rootPathLength = command.args.indexOf(':');
		const rootPath = command.args.substring(0, rootPathLength);
		const existingPaths = await this.storage.listSessions();
		const pathAlreadyUsed = (newPath) => {
			for (const path of existingPaths) {
				if (path.startsWith(newPath)) {
					return true;
				}
			}
			return false;
		}
		const json = command.args.substring(rootPathLength+1);
		if (json.startsWith('{"folderName":')) {
			// importing a folder archive
			const archive = JSON.parse(json);
			const folderName = archive.folderName;
			const sessions = archive.sessions;

			let newFolderPath = "";
			let newFolderName = folderName;
			if (!folderName.endsWith('/')) {
				newFolderName += '/';
			}
			if (folderName === 'root/') {
				newFolderName = 'All Imported/';
			}
			else if (rootPath === '') {
				// if importing into root and folder isn't root
				// then set the path to folderName in case there aren't any other sessions
				newFolderPath = folderName;
			}
			for (const path of existingPaths) {
				// see if there are any real sessions
				if (!path.startsWith('(')) {
					let n = 2;
					newFolderPath = rootPath + newFolderName;
					while (pathAlreadyUsed(newFolderPath)) {
						newFolderPath =  newFolderName + `-${n++}`;
					}
					break;
				}
			}

			for (const path of Object.keys(sessions)) {
				const fullPath = newFolderPath + (path.startsWith('/') ? path.substring(1) : path);
				await this.storage.save(fullPath, sessions[path]);
			}
		}
		else {
			// assume session import
			try {
				new MMUnitSystem(this);  // clear any user units and sets
				this.isLoadingCase = true;
				try {
					const returnValue = await this.initializeFromJson(json);
					let storePath = rootPath + this.storePath;
					let n = 2;
					while (pathAlreadyUsed(storePath)) {
						storePath = rootPath + this.storePath + `-${n++}`;
					}
					await this.saveSession(storePath);
					returnValue.storePath = this.storePath;
					command.results = returnValue;
					}
				finally {
					this.isLoadingCase = false;
				}
			}
			catch(e) {
				const msg = (typeof e === 'string') ? e : e.message;
				this.setError('mmcmd:jsonImportFailed', {error: msg});
			}
		}
	}

	/**
	 * @method loadUrl
	 * @param {String} url
	 * @return {String} the storePath of the new session
	 * load a web file from url to construct a session from
	 */
	async loadUrl(url) {
		let returnValue = '';
		if (url) {
			try {
				const response = await fetch(url);
				if (response.ok) {
					const json = await response.text();
					try {
						this.isLoadingCase = true;
						new MMUnitSystem(this);  // clear any user units and sets
						returnValue = await this.initializeFromJson(json);
					}
					finally {
						this.isLoadingCase = false;
						await this.saveLastSessionPath()
					}
						}
				else {
					this.setError('mmcmd:sessionLoadUrlFailed', {url: url, error: response.statusText});
				}
			}
			catch(e) {
				const msg = (typeof e === 'string') ? e : e.message;
				this.setError('mmcmd:sessionLoadUrlFailed', {url: url, error: msg});
			}	
		}
		return returnValue;	
	}

	/**
	 * @method loadUrlCommand
	 * verb
	 * @param {MMCommand} command
	 * command.args contains url of web file to construct session from
	 */
	async loadUrlCommand(command) {
		command.results = await this.loadUrl(command.args);
	}

	/**
	 * @method remoteDBCommand
	 * @param {MMCommand} command 
	 * command.args should contain the url (including name and pw) of the couchDB to sync with
	 * an empty argument will turn off syncing
	 */
	// async remoteDBCommand(command) {
	// 	this.remoteCouch = command.args;
	// 	const indexedDB = new MMIndexedDBStorage();
	// 	await indexedDB.save('(remoteCouch)', this.remoteCouch);
	// }

	/**
	 * @method diagramInfo
	 * verb
	 * @param {MMCommand} command
	 * command.results contains the info needed for model diagram
	 */
	diagramInfo(command) {
		command.results = this.currentModel.diagramInfo();
		command.results.selectedObject = this.selectedObject;
	}

	/**
	 * @method pushModelCommand
	 * verb
	 * @param {MMCommand} command
	 * command.args contains the name of the model to be pushed
	 * command.results contains name new current model
	 */
	async pushModelCommand(command) {
		const names = command.args.toLowerCase().split('.');
		let model = this.currentModel;
		for (let name of names){
			name = name.startsWith('.') ? name.substring(1) : name; // remove dot prefix if present
			model = model?.children[name];
		}
		// const model = this.currentModel.childNamed(command.args);
		if (model instanceof MMModel) {
			this.pushModel(model);
			await this.autoSaveSession();
		}
		else {
			this.setError('mmcmd:sessionPushModelFailed', {path: command.args});
		}

		command.results = {path: this.currentModel.getPath()};
		const indexToolName = this.currentModel.indexTool;
		if (indexToolName) {
			const indexTool = this.currentModel.childNamed(indexToolName);
			if (indexTool) {
				command.results.indexTool = indexToolName;
				command.results.indexToolType = indexTool.typeName;
			}
		}
	}

	/**
	 * @method popModelCommand
	 * verb
	 * @param {MMCommand} command - args can be count of how many to pop - default 1
	 * command.results contains name new current model
	 */
	async popModelCommand(command) {
		if (command.args) {
			this.popModel(command.args);
		}
		else {
			this.popModel();
		}
		await this.autoSaveSession();
		command.results = {path: this.currentModel.getPath()};
		const indexToolName = this.currentModel.indexTool;
		if (indexToolName) {
			const indexTool = this.currentModel.childNamed(indexToolName);
			if (indexTool) {
				command.results.indexTool = indexToolName;
				command.results.indexToolType = indexTool.typeName;
			}
		}
	}

	/**
	 * @method getModelStackCommand
	 * verb
	 * @param {MMCommand} command - returns model stack array
	 */
	async getModelStackCommand(command) {
		let modelStack = this.modelStack.map(m => m.name);
		modelStack.push(this.currentModel.name);
		command.results = {modelStack: modelStack};
	}

	// testing method - place to easily try things out
	async test(command) {
		let results = ['no test implemented']
		// let test = command.args;

		command.results = results;
	}

	/**
	 * @method aikeyCommand
	 * verb
	 * @param {MMCommand} command - sets, gets or clears aikey
	 */
	async aiKeyCommand(command) {
		if (!indexedDB) {
			this.setError('mmcmd:noIndexedDB', {});
			return;
		}
		const args = this.splitArgsString(command.args);
		if (args.length === 0) {
			this.setError('mmcmd:_aikey', {});
			return;
		}
		else if (args.length === 1) {
			switch (args[0].toLowerCase()) {
				case 'openai':
					command.results = await this.storage.load(this.openAIKey);
					return;
				case 'claude':
					command.results = await this.storage.load(this.anthropicKey);
					return;
				default:
					this.setError('No AI model', {model: args[0]});
			}
		}
		else {
			switch (args[0].toLowerCase()) {
				case 'openai': {
					let key = args[1];
					if (key.toLowerCase() === 'x') {
						await this.storage.save(this.openAIKey, '');
						command.results = 'key cleared';
					}
					else {
						await this.storage.save(this.openAIKey, key);
						command.results = 'key saved';
					}
					return;
				}
				case 'claude': {
					let key = args[1];
					if (key.toLowerCase() === 'x') {
						await this.storage.save(this.anthropicKey, '');
						command.results = 'key cleared';
					}
					else {
						await this.storage.save(this.anthropicKey, key);
						command.results = 'key saved';
					}
					return;
				}
				default:
					this.setError('No AI model', {model: args[0]});
			}
		}

	}

	/**
	 * @method aiQueryCommand
	 * verb
	 * @param {MMCommand} command - returns information about the arguments
	 */
	async aiQueryCommand(command) {
		const args = this.splitArgsString(command.args);
		if (args.length === 0) {
			this.setError('mmcmd:_aiquery', {});
			return;
		}
		const results = {};
		for (const arg of args) {
			const key = arg.toLowerCase();
			const workerUrl = self.location.href;// window.location.pathname.split('/').slice(0, -1).join('/');
			const basePath = workerUrl.split('/').slice(0, -2).join('/');
			await fetch(`${basePath}/ai/openai/info/${key}.yml`).then(response => {
				if (!response.ok) {
					throw new Error(`HTTP error! status: ${response.status}`);
				}
				return response.text();
			})
			.then(text => {
				results[key] = text;
			}).catch(error => {
				console.error(error);
			});
		}
		command.results = results;
	}
}

export const MMToolTypes = {
	'Model': {
		factory: (name, parent) => { return new MMModel(name, parent)},
		displayName: new MMCommandMessage('mmcmd:modelDisplayName'),
	},
	"Expression": {
		factory: (name, parent) => {return new MMExpression(name, parent)},
		displayName: new MMCommandMessage('mmcmd:exprDisplayName'),
	},
	"Matrix": {
		factory: (name, parent) => {return new MMMatrix(name, parent)},
		displayName: new MMCommandMessage('mmcmd:matrixDisplayName'),
	},
	"DataTable": {
		factory: (name, parent) => {return new MMDataTable(name, parent)},
		displayName: new MMCommandMessage('mmcmd:dataTableDisplayName'),
	},
	"Solver": {
		factory: (name, parent) => {return new MMSolver(name, parent)},
		displayName: new MMCommandMessage('mmcmd:solverDisplayName'),
	},
	"Ode": {
		factory: (name, parent) => {return new MMOde(name, parent)},
		displayName: new MMCommandMessage('mmcmd:odeDisplayName'),
	},
	"Iterator": {
		factory: (name, parent) => {return new MMIterator(name, parent)},
		displayName: new MMCommandMessage('mmcmd:iterDisplayName'),
	},
	"Optimizer": {
		factory: (name, parent) => {return new MMOptimizer(name, parent)},
		displayName: new MMCommandMessage('mmcmd:optDisplayName'),
	},
	"Graph": {
		factory: (name, parent) => {return new MMGraph(name, parent)},
		displayName: new MMCommandMessage('mmcmd:graphDisplayName'),
	},
	"HtmlPage": {
		factory: (name, parent) => {return new MMHtmlPage(name, parent)},
		displayName: new MMCommandMessage('mmcmd:htmlPageDisplayName'),
	},
<<<<<<< HEAD
	"Flash": {
		factory: (name, parent) => {return new MMFlash(name, parent)},
		displayName: new MMCommandMessage('mmcool:flashDisplayName'),
	},
};

/**
 * @class MMTool - base class for all calculation tools
 * @extends MMCommandParent
 * @member {MMSession} session;
 * @member {string} notes
 * @member {string} description
 * @member {string} displayName
 * @member {string} typeName
 * @member {boolean} forgetRecursionBlockIsOn;
 * @member {boolean} isHidingInfo;
 * @member {Set<MMTool>} valueRequestors;
 * @member {MMPoint} position;
 * @member {boolean} diagramNotes;
 */
// eslint-disable-next-line no-unused-vars
class MMTool extends MMCommandParent {
	/** @constructor
	 * @param {string} name
	 * @param {MMModel} parentModel
	 * @param {string} typeName
	 */
	constructor(name, parentModel, typeName) {
		super(name, parentModel, 'MM' + typeName);
		this.typeName = typeName;  // temporary until objectTypes is defined
		this.notes = '';
		this.valueRequestors = new Set([]);
		this.forgetRecursionBlockIsOn = false;
		this.isHidingConnections = false;
		this.position = this.session.nextToolLocation;
		this.session.nextToolLocation = this.session.unknownPosition;
		this.isHidingInfo = false;
		this.diagramNotes = false;
	}

	get properties() {
		let d = super.properties;
		d['displayName'] = {type: MMPropertyType.string, readOnly: true};
		d['description'] = {type: MMPropertyType.string, readOnly: true};
		d['notes'] = {type: MMPropertyType.string, readOnly: false};
		d['diagramNotes'] = {type: MMPropertyType.boolean, readOnly: false};
		return d;
	}

	get displayName() {
		let toolType = MMToolTypes[this.typeName];
		return this.t(toolType.displayName);
	}

	get description() {
		if (this.notes) {
			let maxLength = 50;
			if ( this.notes.length <= maxLength) {
				return this.notes;
			}	else {
				return this.notes.substring(0, maxLength-1);
			}
		}
		return this.notes;
	}

	/** @override */
	get verbs() {
		let verbs = super.verbs;
		verbs['toolviewinfo'] = this.toolViewInfo;
		verbs['value'] = this.valueJson;
		verbs['fpreview'] = this.formulaPreview;
		return verbs;
	}

	/** override */
	setValue(propertyName, value) {
		if (propertyName === 'notes' && value !== this.notes) {
			this.forgetCalculated();
		}
		super.setValue(propertyName, value);
	}

	/**
	 * @method parameters
	 * i.e. things that can be appended to a formula value
	 */
	parameters() {
		let p = super.parameters();
		p.push('notes');
		return p;
	}
	

	/** @method getVerbUsageKey
	 * @override
	 * @param {string} command - command to get the usage key for
	 * @returns {string} - the i18n key, if it exists
	 */
	getVerbUsageKey(command) {
		let key = {
			toolViewInfo: 'mmcmd:_toolViewInfo',
			value: 'mmcmd:_valueJson',
			fpreview: 'mmcmd:_fpreview',
		}[command];
		if (key) {
			return key;
		}
		else {
			return super.getVerbUsageKey(command);
		}
	}

	/**
	 * @method toolViewInfo
	 * @param {MMCommand} command
	 * command.results contains the info for tool info view
	 * should be overridden by derived classes
	 */
	async toolViewInfo(command) {
		// console.log(`toolviewinfo ${this.getPath()} ${this.session.selectedObject}`);
		let parent = this;
		const oldSelected = this.session.selectedObject;
		this.session.selectedObject = this.name;
		if (oldSelected !== this.name) {
			await this.session.autoSaveSession();
		}
		while (parent.typeName !== 'Model') {
			parent = parent.parent;
		}

		command.results = {
			path: this.getPath(),
			modelPath: parent.getPath(),
			notes: this.notes,
			diagramNotes: this.diagramNotes,
		}
	}

	/**
	 * @method valueJson
	 * @param {MMCommand} command
	 * @returns {String} json value for valueDescribedBy(command.args)
	 */
	valueJson(command) {
		const value = this.valueDescribedBy(command.args);
		if (value && value.jsonValue) {
			command.results = value.jsonValue();
		}
		else {
			command.results = '';
		}
	}

	/**
	 * @method formulaPreview
	 * @param {MMCommand} command
	 * @returns {String} json value from evaluating the formula in command.args
	 */
	formulaPreview(command) {
		const args = command.args;
		command.results = '';
		const pathEnd = args.indexOf(' ');
		if (pathEnd !== -1) {
			const formulaName = '_fpreview';
			const f = new MMFormula(formulaName, this);
			f.formula = args.substring(pathEnd+1);
			f.nameSpace = this.processor.getObjectFromPath(args.substring(0, pathEnd));
			const value = f.value();
			if (value) {
				command.results = value.jsonValue();
			}
			this.removeChildNamed(formulaName);
		}
	}

	/**
	 * @method orderOfCopy
	 * @returns {string} string position representation for sorting
	 */
	orderOfCopy() {
		let x = this.position.x + 1e6;
		let y = this.position.y + 1e6;
		return `${x}${y}`;
	}

	get	session() {
		return this.parent.session;
	}

	/**
	 * @virtual forgetCalculated
	 */
	forgetCalculated() {}

	/**
	 * @method forgetAllCalculations
	 */
	forgetAllCalculations() {
		this.forgetCalculated();
	}

	/**
	 * @method changedFormula
	 * @param {MMFormula} formula
	 */
	// eslint-disable-next-line no-unused-vars
	changedFormula(formula) {
		if (!theMMSession.isLoadingCase) {
			this.forgetCalculated();
		}
	}

	/**
	 * @method defaultFormulaUnit
	 * returns null or a unit to be used for a bare numeric constant in the named formula
	 * @param {String} formulaName
	 * @returns {MMUnit}
	 */
	// eslint-disable-next-line no-unused-vars
	defaultFormulaUnit(formulaName) {
		return null;
	}

	/**
	 * @method addRequestor
	 * @param {MMTool} requestor
	 * short cut method
	 */
	addRequestor(requestor) {
		if (requestor) {
			this.valueRequestors.add(requestor);
		}
	}

	/**
	 * override by appropriate tools - should call super if no match with description
	 * @method valueDescribedBy
	 * @param {String} description
	 * @param {MMTool} requestor
	 * @returns {MMValue}
	 */
	valueDescribedBy(description, requestor) {
		if (!description || description === 'self') {
			if (requestor) {
				this.valueRequestors.add(requestor);
			}
			return MMToolValue.scalarValue(this);
		}
		else if (description === 'notes') {
			if (requestor) {
				this.valueRequestors.add(requestor);
			}
			return MMStringValue.scalarValue(this.notes);
		}
		else if (description === 'myName') { // deprecated, but kept for old files
			if (requestor) {
				this.valueRequestors.add(requestor);
			}
			return MMStringValue.scalarValue(this.name);
		}
		return null;
	}

	/**
	 * @method htmlValue
	 * @returns {String}
	 */
	htmlValue() {
		return null;
	}

	/**
	 * @method inputSources
	 * @returns {Set} contains tools referenced by this tool - filled in by derived classes
	 */
	inputSources() {
		return new Set([]);
	}

	/**
	 * @method saveObject
	 * @returns {Object} object that can be converted to json for save file
	 */
	saveObject() {
		return {
			name: this.name,
			Notes: this.notes,
			DiagramX: this.position.x,
			DiagramY: this.position.y,
			HideInfo: this.isHidingInfo ? 'y': 'n',
			DiagramNotes: this.diagramNotes ? 'y' : 'n', 
		};
	}

	/**
	 * @method renameTo
	 * @param {MMCommand} command 
	 */
	renameto(command) {
		if (command.args.search(/[^\w]/) !== -1 || command.args.search(/^\d/) !== -1) {
			this.setError('mmcmd:toolBadName', {name: command.args});
			return;
		}
		this.forgetCalculated();
		super.renameto(command);
	}

	/**
	 * @method initFromSaved - initialize from stored object
	 * @param {Object} saved 
	 */
	initFromSaved(saved) {
		this.notes = saved.Notes;
		this.position = new MMPoint(saved.DiagramX, saved.DiagramY);
		this.isHidingInfo = (saved.HideInfo === 'y');
		this.diagramNotes = (saved.DiagramNotes === 'y');
	}
}
=======
	"Button": {
		factory: (name, parent) => {return new MMButton(name, parent)},
		displayName: new MMCommandMessage('mmcmd:buttonDisplayName'),
	},
	"Menu": {
		factory: (name, parent) => {return new MMMenu(name, parent)},
		displayName: new MMCommandMessage('mmcmd:menuDisplayName'),
	},
};
>>>>>>> 0792c943
<|MERGE_RESOLUTION|>--- conflicted
+++ resolved
@@ -31,16 +31,12 @@
 	MMOptimizer:readonly
 	MMGraph:readonly
 	MMHtmlPage:readonly
-<<<<<<< HEAD
+	MMButton:readonly
+	MMMenu:readonly
 	theMMSession:readonly
 	MMToolValue:readonly
 	MMFlash:readonly
 	MMFormula:readonly
-	PouchDB:readonly
-=======
-	MMButton:readonly
-	MMMenu:readonly
->>>>>>> 0792c943
 */
 
 /** @class MMPoint
@@ -1388,7 +1384,14 @@
 		factory: (name, parent) => {return new MMHtmlPage(name, parent)},
 		displayName: new MMCommandMessage('mmcmd:htmlPageDisplayName'),
 	},
-<<<<<<< HEAD
+	"Button": {
+		factory: (name, parent) => {return new MMButton(name, parent)},
+		displayName: new MMCommandMessage('mmcmd:buttonDisplayName'),
+	},
+	"Menu": {
+		factory: (name, parent) => {return new MMMenu(name, parent)},
+		displayName: new MMCommandMessage('mmcmd:menuDisplayName'),
+	},
 	"Flash": {
 		factory: (name, parent) => {return new MMFlash(name, parent)},
 		displayName: new MMCommandMessage('mmcool:flashDisplayName'),
@@ -1707,15 +1710,4 @@
 		this.isHidingInfo = (saved.HideInfo === 'y');
 		this.diagramNotes = (saved.DiagramNotes === 'y');
 	}
-}
-=======
-	"Button": {
-		factory: (name, parent) => {return new MMButton(name, parent)},
-		displayName: new MMCommandMessage('mmcmd:buttonDisplayName'),
-	},
-	"Menu": {
-		factory: (name, parent) => {return new MMMenu(name, parent)},
-		displayName: new MMCommandMessage('mmcmd:menuDisplayName'),
-	},
-};
->>>>>>> 0792c943
+}