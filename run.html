<!DOCTYPE html>
<html>

<head>
	<meta charset="UTF-8">
	<meta name="viewport" content="width=device-width, initial-scale=1.0">
<<<<<<< HEAD
	<link rel="icon" type="image/png" href="./favicon32.png">
	<title>CoolMM</title>
=======
	<link rel="icon" type="image/png" href="./minion.svg">
	<link rel="manifest" href="./PWAManifest.json" />
	<link rel="apple-touch-icon" href="./apple-touch-icon.png">
	<title>Math Minion</title>
	<style>
    #update {
      visibility: hidden;
      width: 250px;
      background-color: #333;
      color: #fff;
      text-align: center;
      padding: 16px;
      position: fixed;
      z-index: 1;
      left: 30px;
      top: 100px;
    }

    #update.show {
      visibility: visible;
		}
    #update.hide {
      visibility: hidden;
		}

	</style>

>>>>>>> 0792c943
</head>	

<body>
	<div id="root">Loading...please be patient, its a big program</div>
	<div id="update">
		A new version is available. Click <a id="reload">here</a> to reload.
	</div>
	
	
	<script src="offline/i18next.js"></script>
	<script src="offline/i18nextXHRBackend.js"></script>
	<!-- <script src="offline/react.development.js" crossorigin></script> -->
	<!-- <script src="offline/react-dom.development.js" crossorigin></script> -->
	<script src="offline/react.production.min.js" crossorigin></script>
	<script src="offline/react-dom.production.min.js" crossorigin></script>
	

	<link rel="stylesheet" href="./react/mmjs.css">
	<script type="module" src="./index.js"></script>
	<script>
		let newWorker;
		// The click event on the pop up notification
		const reloadBtn = document.getElementById('reload');
		if (reloadBtn) {
			reloadBtn.addEventListener('click', function() {
				newWorker?.postMessage({ action: 'skipWaiting' });
			});
		}
		if ("serviceWorker" in navigator) {
			navigator.serviceWorker.register("PWAServiceWorker.js").then((swReg) => {
				swReg.addEventListener('updatefound', () => {
					newWorker = swReg.installing;
					newWorker.addEventListener('statechange', () => {
						// Has network.state changed?
						if (newWorker.state === 'installed') {
							if (navigator.serviceWorker.controller) {
								// new update available
								const updateNotice = document.getElementById('update');
								updateNotice.classList.add('show');
								console.log('showing prompt');
							}
						}
            // else No update available
          });
        });
			}).catch(err => {
				console.error("Service Worker registration failed:", err);
			});

			let refreshing;
  	  navigator.serviceWorker.addEventListener('controllerchange', function () {
    	  if (refreshing) return;
    		window.location.reload();
      	refreshing = true;
   	 });
		}
	</script>
</body>

</html><|MERGE_RESOLUTION|>--- conflicted
+++ resolved
@@ -4,14 +4,10 @@
 <head>
 	<meta charset="UTF-8">
 	<meta name="viewport" content="width=device-width, initial-scale=1.0">
-<<<<<<< HEAD
-	<link rel="icon" type="image/png" href="./favicon32.png">
-	<title>CoolMM</title>
-=======
 	<link rel="icon" type="image/png" href="./minion.svg">
 	<link rel="manifest" href="./PWAManifest.json" />
 	<link rel="apple-touch-icon" href="./apple-touch-icon.png">
-	<title>Math Minion</title>
+	<titleCoolMM</title>
 	<style>
     #update {
       visibility: hidden;
@@ -35,7 +31,6 @@
 
 	</style>
 
->>>>>>> 0792c943
 </head>	
 
 <body>
