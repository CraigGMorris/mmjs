--- conflicted
+++ resolved
@@ -33,14 +33,10 @@
 import {IteratorView} from './IteratorView.js';
 import {GraphView} from './GraphView.js';
 import {FormulaEditor} from './FormulaView.js';
-<<<<<<< HEAD
-import { HtmlPageView } from './HtmlPageView.js';
-import {FlashView} from './FlashView.js';
-=======
 import {HtmlPageView} from './HtmlPageView.js';
 import {ButtonView} from './ButtonView.js';
 import {MenuView} from './MenuView.js';
->>>>>>> 0792c943
+import {FlashView} from './FlashView.js';
 
 const e = React.createElement;
 const useState = React.useState;
@@ -249,12 +245,9 @@
 		'Optimizer': OptimizerView,
 		'Graph': GraphView,
 		'HtmlPage': HtmlPageView,
-<<<<<<< HEAD
-		'Flash': FlashView,
-=======
 		'Button' : ButtonView,
 		'Menu' : MenuView,
->>>>>>> 0792c943
+		'Flash': FlashView,
 	}
 
 	// information need to generate a console view component
