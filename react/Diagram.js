/*
	This file is part of Math Minion, a javascript based calculation program
	Copyright 2021, Craig Morris

	Math Minion is free software: you can redistribute it and/or modify
	it under the terms of the GNU General Public License as published by
	the Free Software Foundation, either version 3 of the License, or
	(at your option) any later version.

	Math Minion is distributed in the hope that it will be useful,
	but WITHOUT ANY WARRANTY; without even the implied warranty of
	MERCHANTABILITY or FITNESS FOR A PARTICULAR PURPOSE.  See the
	GNU General Public License for more details.

	You should have received a copy of the GNU General Public License
	along with Math Minion.  If not, see <https://www.gnu.org/licenses/>.
*/
'use strict';

import { writeClipboard, readClipboard, hasSystemClipboard, ClipboardView } from "./Clipboard.js";

// this works better as a class component as one can then have a ref to it
// and call getModelInfo with the appropriate scaling argument to update it
// on session and model changes

const e = React.createElement;

/**
 * @function snapPosition
 * @param {Object} pos 
 * @returns {Object}
 */
function snapPosition(pos) {
	let newX, newY;
	
	newX = Math.floor((pos.x + 2.5) / 5)*5;
	newY = Math.floor((pos.y + 2.5) / 5)*5;
	return {x: newX, y: newY};
}
	
const objectHeight = 20;
const objectWidth = 60;

/**
 * Enum for diagram drag types.
 * @readonly
 * @enum {string}
 */
const DiagramDragType = Object.freeze({
	pan: 'pan',
	selectionBox: 'sel',
	topLeftSB: 'tlSB',
	bottomRightSB: 'brSB',
	tool: 'tool'
});

/**
 * Enum for context menu display.
 * @readonly
 * @enum {string}
 */
const ContextMenuType = Object.freeze({
	none: 'none',
	background: 'bg',
	tool: 'tool',
	addTool: 'addTool',
	addDisplayTool: 'addDisplay',
	selection: 'sel',
});


/**
 * @class Diagram
 * the main mind map diagram
 */
export class Diagram extends React.Component {
	constructor(props) {
		super(props);

		this.panSum = 0;
		this.eventCache = [];
		this.pinch = 0;
		this.maxIcons = 300;

		const savedState = props.dgmStateStack.pop();
		if (savedState) {
			// if the diagram is being reconstructed after an expand, use the pushed state
			this.state = savedState;
		}
		else {
			// create a default state
			this.state = {
				dragType: null,
				dragSelection: null,
				selectionBox: null,
				translate: {x: 0, y: 0},
				scale: 1.0,
				showContext: null,
				showClipboard: false,				
				toolHover: null,
			}
		}

		this.setDragType = this.setDragType.bind(this);
		this.draggedTo = this.draggedTo.bind(this);
		this.onPointerDown = this.onPointerDown.bind(this);
		this.onPointerUp = this.onPointerUp.bind(this);
		this.onPointerMove = this.onPointerMove.bind(this);
		this.onWheel = this.onWheel.bind(this);
	}

	/**
	 * @method getModelInfo
	 * @param {Boolean} rescale
	 */
	getModelInfo(rescale = false) {
		this.props.actions.doCommand('/ dgminfo', (results) => {
			if (results.length && results[0].results) {
				const modelInfo = results[0].results;
				this.setState(() => {
					let newState = {
						path: modelInfo.path,
						tools: modelInfo.tools,
						selectedObject: modelInfo.selectedObject,
					};

					newState.import = modelInfo.import;

					if (rescale) {
						let maxX = -1.e6;
						let maxY = -1.e6;
						let minX = 1.e6;
						let minY = 1.e6;
						let iconCount = 0;
						for (const toolName in modelInfo.tools) {
							if (iconCount++ >= this.maxIcons) {
								break;
							}
							const toolInfo  = modelInfo.tools[toolName];
							const position = toolInfo.position;
							maxX = (position.x > maxX ) ? position.x : maxX;
							maxY = (position.y > maxY ) ? position.y : maxY;
							minX = (position.x > minX ) ? minX : position.x;
							minY = (position.y > minY ) ? minY : position.y;
						}
						if ( maxX != -1.e6 ) { // no objects, don't change
							maxX += 1.5 *objectWidth;
							maxY += 2 * objectHeight;
							
							const box = this.props.diagramBox;
							const widthScale = (box.width -30) / ( maxX - minX );
							const heightScale = (box.height - 40) / ( maxY - minY);
							let scale =  ( widthScale < heightScale ) ? widthScale : heightScale;
							scale = Math.min(3.0, Math.max(0.2, scale));
							newState['scale'] = scale;
							const yOffset = 45; 
							newState['translate'] = {x: -minX + 30.0 / scale, y: -minY + yOffset /scale};
						}
					}
					return newState;
				})
			}
		});
	}

	/**
	 * @method doCommand
	 * @param {String} command
	 * @param {Boolean} rescale - true if diagram should be rescaled
	 * shortcut to props.actions.doCommand with automatic getModelInfo
	 */
	doCommand(command, rescale) {
		this.props.actions.doCommand(command, () => {
			this.getModelInfo(rescale);
		});
	}

	componentDidMount() {
		this.node.addEventListener('wheel', this.onWheel, {passive: false});
		this.getModelInfo(true);
	}

	componentWillUnmount() {
		this.node.removeEventListener('pointermove', this.onPointerMove);
		this.node.removeEventListener('pointerup', this.onPointerUp);
		this.node.removeEventListener('wheel', this.onWheel);
	}

	/**
	 * @method setDragType
	 * @param {DiagramDragType} dragType
	 * @param {Object} lastPointerPosition
	 * @param {Object} options
	 * if type is tool, options should contain tool name
	 */
	setDragType(dragType, lastPointerPosition, options) {
		this.setState((state) => {
			switch (dragType) {
				case DiagramDragType.pan: 
					return {
						dragType: dragType,
						lastPointer: lastPointerPosition,
					}
	
				case DiagramDragType.tool: {
					if (options && options.name) {
						const tool = state.tools[options.name];
						let dragSelection = new Map();
						dragSelection.set(tool.name, tool.position);
						return {
							dragType: dragType,
							lastPointer: lastPointerPosition,
							selectionBox: null,
							dragSelection: dragSelection
						}
					}
				}
				break;

				case DiagramDragType.selectionBox: 
				case DiagramDragType.topLeftSB:
				case DiagramDragType.bottomRightSB: {
					const dragSelection = this.toolsInBox(state.selectionBox, state.tools);
					return {
						dragType: dragType,
						lastPointer: lastPointerPosition,
						dragSelection: dragSelection
					}
				}

				default: {
					switch (state.dragType) {
						case DiagramDragType.tool: {
							let terms = [`${state.path} setpositions`];
							if (state.dragSelection) {
								for (const [name, position] of state.dragSelection) {
									const p = snapPosition(position);
									let oldPosition = this.state.tools[name].position;
									if (p.x !== oldPosition.x || p.y !== oldPosition.y) {
										terms.push(`${name} ${p.x} ${p.y}`);
									}
								}
								if (terms.length > 1) {
									this.doCommand(terms.join(' '));
								}
							}			
							return {
								dragType: null,
								lastPointer: null,
								dragSelection: null
							};
						}
						case DiagramDragType.selectionBox: {
							let terms = [`${state.path} setpositions`];
							if (state.dragSelection) {
								for (const [name, position] of state.dragSelection) {
									const p = snapPosition(position);
									terms.push(`${name} ${p.x} ${p.y}`);
								}
								this.doCommand(terms.join(' '));
							}			
							return {
								dragType: null,
								lastPointer: null
							};
						}
						default: 
							return {
								dragType: null,
								lastPointer: null
							};
					}
				}
			}
		});
	}

	/**
	 * @method draggedTo
	 * @param {Number} x 
	 * @param {Number} y 
	 */
	draggedTo(x, y) {
		this.setState((state) => {
			if (state.dragType == null) {
				return {};
			}
			const dx = x - state.lastPointer.x;
			const dy = y - state.lastPointer.y;
			function updateDragSelection(dragSelection) {
				if (!dragSelection) {
					return null;
				}
				let newSelection = new Map();
				for (const [name, position] of dragSelection) {
					const newPosition = {
						x: position.x + dx/state.scale,
						y: position.y + dy/state.scale
					}
					newSelection.set(name, newPosition);
				}
				return newSelection;
			}

			switch (state.dragType) { 
				case DiagramDragType.pan:
					return {
						translate: {
							x: state.translate.x + dx/state.scale,
							y: state.translate.y + dy/state.scale,
						},
						lastPointer: {x: x, y: y}
					};

				case DiagramDragType.tool: 
					if (state.dragSelection) {
						let dragSelection = updateDragSelection(state.dragSelection);
						const tools = this.updateToolInfoPositions(dragSelection, state);
						return {
							tools: tools,
							lastPointer: {x: x, y: y},
							dragSelection: dragSelection
						}
					}
					break;

				case DiagramDragType.selectionBox: {
					const sb = state.selectionBox;
					const scale = state.scale;
					const dragSelection = updateDragSelection(state.dragSelection);
					const tools = this.updateToolInfoPositions(dragSelection, state);
					return {
						tools: tools,
						dragSelection: dragSelection,
						selectionBox: {
							left: sb.left + dx/scale,
							top: sb.top + dy/scale,
							right: sb.right + dx/scale,
							bottom: sb.bottom + dy/scale
						},
						lastPointer: {x: x, y: y}
					};
				}

				case DiagramDragType.topLeftSB: {
					let sb = state.selectionBox;
					const scale = state.scale;
					sb.left = Math.min(sb.left + dx/scale, sb.right - 60);
					sb.top = Math.min(sb.top + dy/scale, sb.bottom - 40);
					const dragSelection = this.toolsInBox(sb, state.tools);
					return {
						dragSelection: dragSelection,
						selectionBox: sb,
						lastPointer: {x: x, y: y}
					}
				}

				case DiagramDragType.bottomRightSB: {
					let sb = state.selectionBox;
					const scale = state.scale;
					sb.right = Math.max(sb.right + dx/scale, sb.left + 60);
					sb.bottom = Math.max(sb.bottom + dy/scale, sb.top + 40);
					const dragSelection = this.toolsInBox(sb, state.tools);
					return {
						dragSelection: dragSelection,
						selectionBox: sb,
						lastPointer: {x: x, y: y}
					}
				}

				default:
					return {};
			}
		})
	}

	/**
	 * @method toolsInBox
	 * @param {Object} selectionBox
	 * @param {Object} tools - toolInfos
	 * @returns {Map}
	 * returns a drag selection map of all tools found in rectangle
	 * described by top left and bottom positions
	 */
	toolsInBox(selectionBox, tools) {
		function intersectRect(r1, r2) {
			return !(r2.left > r1.right || 
				r2.right < r1.left || 
				r2.top > r1.bottom ||
				r2.bottom < r1.top);
			}

		let dragSelection = new Map();
		for (const toolName in tools) {
			const toolInfo  = tools[toolName];
			const x = toolInfo.position.x;
			const y = toolInfo.position.y;
			const toolRect = {
				left: x,
				top: y,
				right: x + objectWidth,
				bottom: y + objectHeight
			}
			if (intersectRect(selectionBox, toolRect)) {
				dragSelection.set(toolName, {x: x, y: y});
			}
		}
		return dragSelection;
	}

	/**
	 * @method updateToolInfoPositions
	 * @param {Map} positions
	 * @param {Object} state
	 * @returns {Object} new tools object
	 */
	updateToolInfoPositions(positions, state) {
		let tools = Object.assign({}, state.tools);
		if (positions) {
			for (const [name, position] of positions) {
				const toolInfo  = tools[name];
				if (toolInfo) {
					toolInfo.position = position;
				}
			}
		}
		return tools;
	}

	/**
	 * @method createSelectionBox
	 * @param {Number} x 
	 * @param {Number} y 
	 * x, y is top left corner
	 */
	createSelectionBox(x, y) {
		this.setState((state) => {
			const scale = state.scale;
			const topLeft = {
				x: x / scale - state.translate.x,
				y: y / scale - state.translate.y
			};
			const sb = {
				left: topLeft.x,
				top: topLeft.y,
				right: topLeft.x + 150.0/scale,
				bottom: topLeft.y + 80.0/scale
			}

			const dragSelection = this.toolsInBox(sb, state.tools);
			return {
				selectionBox: (state.selectionBox) ? null : sb,
				dragSelection: dragSelection,
				showContext: null
			}
		});
	}

	onPointerDown(e) {
		e.stopPropagation();
		e.preventDefault();
		// console.log(`down ${this.eventCache.length}`);
		this.pointerStartTime = new Date().getTime();
		this.eventCache.push({
			x: e.clientX,
			y: e.clientY,
			id: e.pointerId
		});
		if (this.eventCache.length === 1) {
			this.panSum = 0;
			this.touch0 = {x: e.clientX, y: e.clientY};
			this.setDragType( DiagramDragType.pan, this.touch0);
		}
		else if (this.eventCache.length == 2) {
			const pinch = Math.hypot(
				this.eventCache[0].x - e.clientX,
				this.eventCache[0].y - e.clientY
			);
			if (pinch > 0) {
				this.pinch = pinch;
			}
		}
		if ( this.eventCache.length) {
			this.node.addEventListener('pointermove', this.onPointerMove);
			this.node.addEventListener('pointerup', this.onPointerUp);
			e.target.setPointerCapture(e.pointerId);
			// console.log(`capture ${e.pointerId}`);
		}
  }

	onPointerUp(e) {
		// console.log(`up ${this.eventCache.length}`);
		e.stopPropagation();
		e.preventDefault();
		let eCache = this.eventCache;
		if ( eCache.length === 1 && this.pinch === 0) {
			if (this.panSum < 5) {
				const t = new Date().getTime();
				if (t - this.pointerStartTime > 500) {
					this.createSelectionBox(e.clientX, e.clientY);
				}
				else {
					if (this.state.showClipboard) {
						this.setState({showClipboard: false});
					}
					else if (e.clientY - this.props.diagramBox.top > 25) {
						// bring up context menu, but only if click is below title and return text
						this.setState((state) => {
							const scale = state.scale;
							let position = {
								x: state.lastPointer.x / scale - state.translate.x,
								y: state.lastPointer.y / scale - state.translate.y
							};
							position = snapPosition(position);
				
							return {
								selectionBox: null,
								dragSelection: null,
								showContext: (state.showContext === null && !state.selectionBox) ?
									{
										type: ContextMenuType.background,
										info: position,
									}
									:
									null,
							}
						});
					}
				}
			}
			this.panSum = 0;
		}

		for (var i = 0; i < eCache.length; i++) {
			if (eCache[i].id == e.pointerId) {
				eCache.splice(i, 1);
				break;
			}
		}

		if (eCache.length === 0) {
			this.panSum = 0;
			this.pinch = 0;
			e.target.releasePointerCapture(e.pointerId);
			// console.log(`release ${e.pointerId}`);
			this.node.removeEventListener('pointermove', this.onPointerMove);
			this.node.removeEventListener('pointerup', this.onPointerUp);	
		}
	}
	
  onPointerMove(e) {
		e.stopPropagation();
		e.preventDefault();
		let eCache = this.eventCache;
		if (eCache.length == 1 && this.pinch === 0) {
			// panning
			let deltaX = e.clientX - eCache[0].x;
			let deltaY = e.clientY - eCache[0].y;
			this.panSum += Math.abs(deltaX) + Math.abs(deltaY);
			this.touch0 = {x: e.clientX, y: e.clientY};
			this.draggedTo( e.clientX, e.clientY);
		}
		else if (eCache.length == 2 && this.pinch) {
			// Find this event in the cache and update its record with this event
			for (let i = 0; i < eCache.length; i++) {
				if (eCache[i].id === e.pointerId) {
					eCache[i].x = e.clientX;
					eCache[i].y = e.clientY;
				}
			}
			const newPinch = Math.hypot(
				eCache[0].x - eCache[1].x,
				eCache[0].y - eCache[1].y
			);

			let ratio = 1;
			if (newPinch) {
				ratio = newPinch/this.pinch;
				this.pinch = newPinch;
				this.panSum += this.pinch;
			}
			const clientX = (eCache[0].x + eCache[1].x) / 2;
			const clientY = (eCache[0].y + eCache[1].y) / 2;

			this.setState((state) => {
				const newScale = Math.min(5.0, Math.max(0.2, state.scale * ratio));
				const newTranslate = {
					x: clientX/newScale - clientX/state.scale + state.translate.x,
					y: clientY/newScale - clientY/state.scale + state.translate.y
				}
				return {
					scale: newScale,
					translate: newTranslate
				}
			})	
		}
	}

	onWheel(e) {
		if (this.state.showClipboard) {
			return;
		}

		e.preventDefault(); // chrome complains and remvoing seems ok
		e.stopPropagation();
		const deltaY = e.deltaY;
		const pageX = e.pageX;
		const pageY = e.pageY;
		this.setState((state) => {
			const rate = Math.sign(deltaY) * Math.min(Math.abs(deltaY), 10*state.scale);
			const newScale = Math.min(5.0, Math.max(0.2, state.scale - rate / 100));
			const newTranslate = {
				x: pageX/newScale - pageX/state.scale + state.translate.x,
				y: pageY/newScale - pageY/state.scale + state.translate.y
			};
			return {
				scale: newScale,
				translate: newTranslate
			}
		})
	}

	render() {
		let t = this.props.t;
		const dgmBox = this.props.diagramBox;
		const viewBox = [dgmBox.left, dgmBox.top, dgmBox.width, dgmBox.height];
		const scale = this.state.scale;
		const tools = this.state.tools;
		const tx = this.state.translate.x;
		const ty = this.state.translate.y;
		let toolList = [];
		let connectList = [];
		let iconCount = 0;
		for (const toolName in tools) {
			if (iconCount++ >= this.maxIcons) {
				break;
			}

			const toolInfo  = tools[toolName];
			let highlight = false;
			if (this.state.dragSelection && this.state.dragSelection.has(toolInfo.name)) {
				highlight = true;
			}

			const setToolHover = (toolName) => {
				this.setState({toolHover: toolName});
			}

			const cmp = e(ToolIcon, {
				t: t,
				key: toolName,
				info: toolInfo,
				highlight: highlight,
				translate: this.state.translate,
				scale: scale,
				setDragType: this.setDragType,
				draggedTo: this.draggedTo,
				pushModel: this.props.actions.pushModel,
				viewTool: this.props.actions.viewTool,
				updateView: this.props.actions.updateView,
				dimmed: this.state.selectedObject && toolName !== this.state.selectedObject,
				setToolHover: setToolHover,
				showContext: (shouldShow) => {
					this.setState({
						showContext: shouldShow,
					});
				}
			});
			toolList.push(cmp);

			const d = toolInfo.position;
			for (const requestorName of toolInfo.requestors) {
				const o = tools[requestorName].position;

				let ox, oy, dx, dy, deltay;
				let cpox, cpoy, cpdx, cpdy;
				let cpx = objectHeight / 2;
				let cpy = cpx;

				if (d.x > o.x + objectWidth) {
					// tool is completely to right of origin
					ox = o.x + objectWidth;
					oy = o.y;
					dx = d.x;
					dy = d.y + cpy;
					if (dy > oy + cpy) {
						oy += objectHeight;
					}

					cpox = ox + cpx;
					cpdx = dx - cpx;
					
					if (oy == dy) {
						cpoy = oy;
						cpdy = dy;
					}
					else if (oy > dy) {
						cpoy = oy - cpy;
						cpdy = dy + cpy;
					}
					else {
						cpoy = oy + cpy;
						cpdy = dy - cpy;
					}
				}
				else if (d.x + objectWidth < o.x) {
					// tool is completely to the left of origin
					ox = o.x;
					oy = o.y;
					dx = d.x + objectWidth;
					dy = d.y + objectHeight/2;
					
					if (dy > oy + cpy) {
						oy += objectHeight;
					}
					
					cpox = ox - cpx;
					cpdx = dx + cpx;
					
					if (oy == dy) {
						cpoy = oy;
						cpdy = dy;
					}
					else if (oy > dy) {
						cpoy = oy - cpy;
						cpdy = dy + cpy;
					}
					else {
						cpoy = oy + cpy;
						cpdy = dy - cpy;
					}
				}
				else if (d.y < o.y) {
					// tool is above origin
					ox = o.x;
					oy = o.y;
					dx = d.x;
					dy = d.y + cpy;
					deltay = (oy - dy);
					
					// switch sides if destination is to left of source
					let correction = 1.0;
					if (dx > ox) {
						ox = o.x + objectWidth;
						dx = d.x + objectWidth;
						correction = -1.0;
					}
					if (deltay < objectHeight) {
						cpx = deltay * 0.8 * correction;
						cpox = ox - cpx;
						cpdx = dx - cpx;
						cpoy = oy;
						cpdy = dy;
					}
					else {
						cpx = deltay * 0.2 * correction;
						cpox = ox - cpx;
						cpdx = dx - cpx;
						cpoy = oy - cpy;
						cpdy = dy + cpy;
					}
				}
				else {
					// assume tool is below origin
					ox = o.x + objectWidth;
					oy = o.y + objectHeight;
					dx = d.x + objectWidth;
					dy = d.y + cpy;
					deltay = (dy - oy);
					
					// switch sides if destination is to right of origin
					let correction = 1.0;
					if (dx > ox) {
						ox = o.x;
						dx = d.x;
						correction = -1.0;
					}

					if (deltay < objectHeight) {
						cpx = deltay * 0.8 * correction;
						cpox = ox + cpx;
						cpdx = dx + cpx;
						cpoy = oy;
						cpdy = dy;
					}
					else {
						cpx = deltay * 0.2 * correction;
						cpox = ox + cpx;
						cpdx = dx + cpx;
						cpoy = oy + cpy;
						cpdy = dy - cpy;
					}
				}
				
				ox = (ox + tx)*scale;
				oy = (oy + ty)*scale;
				cpox = (cpox + tx)*scale;
				cpoy = (cpoy + ty)*scale;
				dx = (dx + tx)*scale;
				dy = (dy + ty)*scale;
				cpdx = (cpdx + tx)*scale;
				cpdy = (cpdy + ty)*scale;
				const key = `${requestorName}->${toolName}`;
				let connectColor = this.state.selectedObject ? 'grey' : 'black';
				let strokeWidth = 1;
				const highlightName = this.state.toolHover || this.state.selectedObject;
				if (highlightName) {
					if (requestorName === highlightName) {
						connectColor = 'blue'
						strokeWidth = 2;
					}
					else if (toolName === highlightName) {
						connectColor = 'green';
						strokeWidth = 2;
					}
				}
				const cmp = e('path', {
					key: key,
					fill: 'transparent',
					stroke: connectColor,
					strokeWidth: strokeWidth,
					d: `M${ox} ${oy} C${cpox} ${cpoy} ${cpdx} ${cpdy} ${dx} ${dy}`
				});
				connectList.push(cmp);
			}
		}

		let selectionBox = null;
		if (this.state.selectionBox) {
			selectionBox = e(SelectionBox, {
				rect: this.state.selectionBox,
				setDragType: this.setDragType,
				draggedTo: this.draggedTo,
				updateView: this.props.actions.updateView,
				translate: this.state.translate,
				scale: scale,
				showContext: (shouldShow) => {
					this.setState({
						showContext: shouldShow,
					});
				}
			})
		}

		let textList = [];
		const toolCount = tools ? Object.keys(tools).length : 0;
		if (toolCount > this.maxIcons) {
			textList.push(
				e(
					'text', {
						className: 'diagram__maxicons_warning',
						key: 'maxicons',
						x: (this.props.diagramBox.width - (this.props.isTwoPane ? 180 : 130))/2,
						y: 40,
					},
					this.props.t('react:dgmMaxIconsWarnign', {max: this.maxIcons, count: toolCount})
				)
			)
		}
		if (this.state.path) {
			const pathParts = this.state.path.split('.');
			const nameHeaderX = (this.props.diagramBox.width - (this.props.isTwoPane ? 180 : 130))/2;
			if (pathParts.length > 2) {
				const maxCharacters = nameHeaderX / 12 - 3.;
				textList.push(
					e(ClickableDiagramText, {
						key: 'parent',
						x: 15,
						y: 25,
						text:`< ${pathParts[pathParts.length-2].substring(0, maxCharacters)}`,
						textClick: () => {
							this.props.actions.popModel();
							this.setState({selectionBox: null});
						}
					})
				)
			}
			textList.push(
				e(ClickableDiagramText, {
					key: 'name',
					x: (this.props.diagramBox.width - (this.props.isTwoPane ? 180 : 130))/2,
					y: 25,
					text: pathParts[pathParts.length-1] + ' ⌂',
					textClick: () => {this.getModelInfo(true);}
				})
			);
			const boxWidth = this.props.diagramBox.width;
			const boxHeight = this.props.diagramBox.height;
			textList.push(
				e(ClickableDiagramText, {
					key: 'zoomin',
					x: boxWidth - (this.props.isTwoPane ? 130 : 80),
					y: 30,
					text: '+',
					size: 30,
					textClick: () => {
						this.setState((state) => {
							const newScale = Math.max(0.1, state.scale * 1.2);
							const clientX = boxWidth/2;
							const clientY = boxHeight/2;
							const newTranslate = {
								x: clientX/newScale - clientX/state.scale + state.translate.x,
								y: clientY/newScale - clientY/state.scale + state.translate.y
							}
						
							return {
								scale: newScale,
								translate: newTranslate,
							}
						})
					}
				})
			)
			textList.push(
				e(ClickableDiagramText, {
					key: 'zoomout',
					x: boxWidth - (this.props.isTwoPane ? 80 : 30),
					y: 35,
					text: '-',
					size: 50,
					textClick: () => {
						this.setState((state) => {
							const newScale = Math.max(0.1, state.scale / 1.2);
							const clientX = boxWidth/2;
							const clientY = boxHeight/2;
							const newTranslate = {
								x: clientX/newScale - clientX/state.scale + state.translate.x,
								y: clientY/newScale - clientY/state.scale + state.translate.y
							}
							return {
								scale: newScale,
								translate: newTranslate
							}
						})
					}
				})
			);
			if (this.props.isTwoPane) {
				textList.push(
					e(Divider, {
						key: 'divider',
						x: boxWidth - 30,
						y: 30,
						setRightPaneWidth: this.props.setRightPaneWidth,
						rightPaneWidth: this.props.rightPaneWidth,
						diagramWidth: this.props.diagramBox.width,
					})
				);
			}
			if (this.state.import != null) {
				textList.push(
					e(
						'text', {
							className: 'diagram__import-warning',
							key: 'import1',
							x: 20,
							y: this.props.diagramBox.height - 50,
						},
						this.props.t('react:dgmImportWarning1', {source: this.state.import})
					),
					e(
						'text', {
							className: 'diagram__import-warning',
							key: 'import2',
							x: 20,
							y: this.props.diagramBox.height - 25,
						},
						this.props.t('react:dgmImportWarning2', {source: this.state.import})
					)
				);
			}	
		}

		let contextMenu;
		if (this.state.showContext) {
			const addTool = (type) => {
				const position = this.state.showContext.info;
				this.props.actions.doCommand(`${this.state.path} addtool ${type} ${position.x} ${position.y}`, (results) => {
					this.setState({showContext: null});
					const toolName = results[0].results;
					if (type === 'Import') {
						type = 'Model';
					}
					if (type === 'Model') {
						this.props.actions.pushModel(toolName);
					}
					else {
						this.props.actions.viewTool(toolName, type);
					}
				})
				this.setState({showContext: null});
			}

			switch (this.state.showContext.type) {
				case ContextMenuType.background: {
					const menu = [
						{
							text: this.props.t('react:dgmButtonMenuClose'),
							action: () => {
								this.setState({
									showContext: null
								})
							}
						},
						{
							text: this.props.t('react:dgmButtonAddExpr'),
							action: () => {
								addTool('Expression');
							}
						},
						{
							text: this.props.t('react:dgmButtonAddModel'),
							action: () => {
								addTool('Model');
							}
						},
						{
							text: this.props.t('react:dgmButtonAddTool'),
							action: () => {
								this.setState({
									showContext: {
										type: ContextMenuType.addTool,
										info: this.state.showContext.info,
									}
								})
							}
						},
						{
							text: this.props.t('react:dgmButtonAddDisplay'),
							action: () => {
								this.setState({
									showContext: {
										type: ContextMenuType.addDisplayTool,
										info: this.state.showContext.info,
									}
								})
							}
						},
						{
							text: this.props.t('react:dgmButtonPaste'),
							action: () => {
								readClipboard().then(clipText => {
									const position = this.state.showContext.info;
									this.props.actions.doCommand(`${this.state.path} paste ${position.x} ${position.y} ${clipText}`, () => {
										this.setState({showContext: null});
										this.props.actions.updateView();
									});
								});
							}
						},
						{
							text: this.props.t('react:dgmButtonHelp'),
							action: () => {
								window.open(`./help/helppage.html`,'MM Help');
								this.setState({showContext: null});
								this.props.actions.updateView();
					}
						}
					];

					if (!hasSystemClipboard()) {
						menu.push({
							text: this.props.t('react:dgmButtonClipboard'),
							action: () => {
								// this.props.actions.pushView('clipboard', 'react:clipboardTitle');
								this.setState({showContext: null, showClipboard: true});
							}
						});
					}

					contextMenu = e(
						ContextMenu, {
							key: 'context',
							t: t,
							menu: menu,
						}
					)
				}
					break;
				case ContextMenuType.tool: {
					const deleteTool = (info) => {
						if (info.name === this.state.selectedObject) {
							this.props.actions.viewTool();  // empty parameters clears infostack
						}
						this.props.actions.doCommand(`${this.state.path} removetool ${info.name}`, () => {
							this.setState({showContext: null});
							this.props.actions.updateView();
						});
					}

					const toolsWithTable = new Set(['Expression','Matrix','DataTable','Graph','Iterator','Ode']);
					const menuEntries = [
						{
							text: this.props.t('react:dgmButtonDelete'),
							info: this.state.showContext.info,
							action: deleteTool,
						},
						{
							text: this.props.t('react:dgmButtonCopy'),
							info: this.state.showContext.info,
							action: (info) => {
								this.props.actions.doCommand(`${this.state.path} copytool ${info.name}`, (results) => {
									if (!results.error) {
										writeClipboard(results[0].results);
									}
									this.setState({showContext: null});
								});
							}
						},
						{
							text: this.props.t('react:dgmButtonCut'),
							info: this.state.showContext.info,
							action: (info) => {
								this.props.actions.doCommand(`${this.state.path} copytool  ${info.name}`, (results) => {
									if (!results.error) {
										writeClipboard(results[0].results).then(() => {
											deleteTool(info);
										});
									}
								});
							}
						},
					];
					if (toolsWithTable.has(this.state.showContext.info.toolTypeName)) {
						menuEntries.push({
							text: this.props.t('react:dgmButtonCopyTable'),
							info: this.state.showContext.info,
							action: (info) => {
								this.props.actions.doCommand(`${this.state.path} copyastable ${info.name}`, (results) => {
									if (!results.error) {
										writeClipboard(results[0].results);
									}
									this.setState({showContext: null});
								});
							}
						});
					}
					if (this.state.showContext.info.notes) {
						menuEntries.push({
							text: this.props.t('react:dgmShowNotes'),
							info: this.state.showContext.info,
							action: (info) => {
								this.setState({showContext: null});
								alert(info.notes);
							}
						})
					}
					
					contextMenu = e(
						ContextMenu, {
							key: 'context',
							t: t,
							menu: menuEntries
						}
					)
				}
					break;

				case ContextMenuType.addTool: {
					contextMenu = e(
						ContextMenu, {
							key: 'add',
							t: t,
							menu: [
								{
									text: this.props.t('react:dgmButtonMenuBack'),
									action: () => {
										this.setState({
											showContext: {
												type: ContextMenuType.background,
												info: this.state.showContext.info,
											}
										})
									}
								},
								{
									text: this.props.t('mmcmd:dataTableDisplayName'),
									action: () => {
										addTool('DataTable');
									}
								},
								{
									text: this.props.t('mmcmd:matrixDisplayName'),
									action: () => {
										addTool('Matrix');
									}
								},
								{
									text: this.props.t('mmcmd:solverDisplayName'),
									action: () => {
										addTool('Solver');
									}
								},
								{
									text: this.props.t('mmcmd:odeDisplayName'),
									action: () => {
										addTool('Ode');
									}
								},
								{
									text: this.props.t('mmcmd:iterDisplayName'),
									action: () => {
										addTool('Iterator');
									}
								},
								{
									text: this.props.t('mmcmd:optDisplayName'),
									action: () => {
										addTool('Optimizer');
									}
								},
								{
<<<<<<< HEAD
									text: this.props.t('mmcmd:graphDisplayName'),
									action: () => {
										addTool('Graph');
									}
								},
								{
									text: this.props.t('mmcmd:htmlPageDisplayName'),
									action: () => {
										addTool('HtmlPage');
									}
								},
								{
									text: this.props.t('mmcool:flashDisplayName'),
									action: () => {
										addTool('Flash');
									}
								},
								{
=======
>>>>>>> 0792c943
									text: this.props.t('mmcmd:modelImportDisplayName'),
									action: () => {
										addTool('Import');
									}
								},
							]
						}
					)
				}
					break;
				
					case ContextMenuType.addDisplayTool: {
						contextMenu = e(
							ContextMenu, {
								key: 'adddisplay',
								t: t,
								menu: [
									{
										text: this.props.t('react:dgmButtonMenuBack'),
										action: () => {
											this.setState({
												showContext: {
													type: ContextMenuType.background,
													info: this.state.showContext.info,
												}
											})
										}
									},
									{
										text: this.props.t('mmcmd:graphDisplayName'),
										action: () => {
											addTool('Graph');
										}
									},
									{
										text: this.props.t('mmcmd:htmlPageDisplayName'),
										action: () => {
											addTool('HtmlPage');
										}
									},
									{
										text: this.props.t('mmcmd:buttonDisplayName'),
										action: () => {
											addTool('Button');
										}
									},
									{
										text: this.props.t('mmcmd:menuDisplayName'),
										action: () => {
											addTool('Menu');
										}
									},
								]
							}
						)
					}
						break;

					case ContextMenuType.selection: {
					const copyTools = (deleteAfterCopy) => {
						const sel = this.toolsInBox(this.state.selectionBox, this.state.tools);
						const names = [];
						for (let name of sel.keys()) {
							names.push(name);
						}
						this.props.actions.doCommand(`${this.state.path} copytool ${names.join(' ')}`, (results) => {
							if (!results.error) {
								writeClipboard(results[0].results);
								if (deleteAfterCopy) {
									deleteTools();
								}
							}
							this.setState({
								showContext: null,
								selectionBox: null,
							});
						});
					}
					const deleteTools = () => {
						const sel = this.toolsInBox(this.state.selectionBox, this.state.tools);
						const names = [];
						for (let name of sel.keys()) {
							names.push(name);
							if (name === this.state.selectedObject) {
								this.props.actions.viewTool();  // empty parameters clears infostack
							}
						}

						this.props.actions.doCommand(`${this.state.path} removetool ${names.join(' ')}`, () => {
							this.setState({
								showContext: null,
								selectionBox: null,
							});
							this.props.actions.updateView();
						});
					}

					contextMenu = e(
						ContextMenu, {
							key: 'sel',
							t: t,
							menu: [
								{
									text: this.props.t('react:dgmButtonMenuClose'),
									action: () => {
										this.setState({
											showContext: null
										})
									}
								},
								{
									text: this.props.t('react:dgmButtonDeleteSel'),
									action: deleteTools
								},
								{
									text: this.props.t('react:dgmButtonCopySel'),
									action: copyTools
								},
								{
									text: this.props.t('react:dgmButtonCutSel'),
									action: () => {
										copyTools(true);
									}
								}
							],
						}
					)
				}
					break;
			}
		}
		let clipboardComponent;
		if (this.state.showClipboard) {
			clipboardComponent = e(
				ClipboardView, {
					t: t,
					close: () => {
						this.setState({showClipboard: false});
					}
				}
			)
		}
		return e(
			'div', {
				id: 'diagram__wrapper',
				ref: node => this.node = node,
				onContextMenu: event => event.preventDefault(),
				style: {
					height: dgmBox.height,
					width: dgmBox.width,
				},
			},
			e(
				'svg', {
					id: 'diagram__svg',
					style: {
						height: '100%',
						width: '100%',
					},
					viewBox: viewBox,
					onPointerDown: this.onPointerDown,
					// tried below to try and prevent touch move disabling pointer events on iPad - no joy
					// onTouchStart: e => {
					// 	e.preventDefault();
					// 	e.stopPropagation();
					// },
				},
				toolList,
				connectList,
				selectionBox,
				contextMenu,
				textList,
			),
			clipboardComponent,
		);
	}
}

/**
 * @class ToolIcon
 * the main mind map diagram
 */
class ToolIcon extends React.Component {
	constructor(props) {
		super(props);
		this.state = {
			dragging: null,
			position: this.props.info.position,
		};

		this.panSum = 0;
		this.eventCache = [];

		this.onPointerDown = this.onPointerDown.bind(this);
		this.onPointerUp = this.onPointerUp.bind(this);
		this.onPointerMove = this.onPointerMove.bind(this);
		this.onPointerEnter = this.onPointerEnter.bind(this);
		this.onPointerLeave = this.onPointerLeave.bind(this);
	}

	componentWillUnmount() {
		this.node.removeEventListener('pointermove', this.onPointerMove);
		this.node.removeEventListener('pointerup', this.onPointerUp);
	}

	onPointerDown(e) {
    e.stopPropagation();
    e.preventDefault();
		this.eventCache.push({
			x: e.clientX,
			y: e.clientY,
			id: e.pointerId
		});
		this.pointerStartTime = new Date().getTime();

		if (this.eventCache.length == 1) {
			this.panSum = 0;
			this.props.setDragType( DiagramDragType.tool,
				{x: e.clientX, y: e.clientY }, 
				{name: this.props.info.name}
			);
			e.target.addEventListener('pointerup', this.onPointerUp);
			e.target.addEventListener('pointermove', this.onPointerMove)
			e.target.setPointerCapture(e.pointerId);
			this.setState({dragging: true});
		}
  }

	onPointerUp(e) {
		let eCache = this.eventCache;
		e.stopPropagation();
		e.preventDefault();
		if ( eCache.length === 1) {
			if (this.panSum < 5) {
				const t = new Date().getTime();
				if (t - this.pointerStartTime > 500) {
					this.props.showContext({
						type: ContextMenuType.tool,
						info: this.props.info,
					});
				}
				else {
					this.props.showContext(null);
					if (this.props.info.toolTypeName === "Model") {
						this.props.pushModel(this.props.info.name);
					}
					else {
						this.props.viewTool(this.props.info.name, this.props.info.toolTypeName);
					}
				}
			}
		}
		this.setState({ dragging: false });
		this.props.setDragType(null, null, {name: this.props.info.name});	
		if (this.panSum >= 5) {
			this.props.updateView();  // to update model view input and output positions after tools dragged
		}
	
		for (var i = 0; i < eCache.length; i++) {
			if (eCache[i].id == e.pointerId) {
				eCache.splice(i, 1);
				break;
			}
		}

		if (eCache.length === 0) {
			this.panSum = 0;
			e.target.releasePointerCapture(e.pointerId);
			e.target.removeEventListener('pointermove', this.onPointerMove);
			e.target.removeEventListener('pointerup', this.onPointerUp);
		}

	}
	
  onPointerMove(e) {
		e.stopPropagation();
		e.preventDefault();
		if (!this.state.dragging) return

		let eCache = this.eventCache;
		if (eCache.length == 1) {
			// panning
			let deltaX = e.clientX - eCache[0].x;
			let deltaY = e.clientY - eCache[0].y;
			this.panSum += Math.abs(deltaX) + Math.abs(deltaY);
			this.props.draggedTo( e.clientX, e.clientY);
		}
	}

	onPointerEnter(e) {
		// console.log('onPointerEnter');
		this.props.setToolHover(this.props.info.name);
	}
	
	onPointerLeave(e) {
		// console.log('onPointerLeave');
		this.props.setToolHover(null);
	}

	render() {
		let t = this.props.t;
		const info = this.props.info;
		const x = info.position.x;
		const y = info.position.y;

		const translate = this.props.translate;
		const scale = this.props.scale;
		const textColor = this.props.highlight ? 'blue' : 'black';
		const toolTypeColor = this.props.highlight ? textColor : 'rgb(0,102,0)';
		const toolColors = {
			Expression: 'rgba(247,247,230,.8)',
			Model: 'rgba(230,255,255,.8)',
			Matrix: 'rgba(223,233,223,.8)',
			DataTable: 'rgba(231,235,231,.8)',
			Solver: 'rgba(225,237,250,.8)',
			Ode: 'rgba(216,221,250,.8)',
			Iterator: 'rgba(255,232,217,.8)',
			Optimizer: 'rgba(237,212,217,.8)',
			Graph: 'rgba(224,247,247,.8)',
			HtmlPage: 'rgba(217,204,230,.8)',
<<<<<<< HEAD
			Flash: 'rgba(252,167,175,.8)',
=======
			Button: 'rgba(239,239,255,.8)',
			Menu: 'rgba(255, 255, 255, .8)'
>>>>>>> 0792c943
		}
		const fillColor = toolColors[info.toolTypeName]
		let textComponents;
		if (info.toolTypeName === 'Expression') {
			const resultColor = info.resultType ? {
				n: textColor,
				s: 'green',
				t: 'blue'
			}[info.resultType]
				: textColor;
			textComponents = e(
				'svg', {
					className: 'diagram__text-components',
					x: (x + translate.x)*scale,
					y: (y + translate.y)*scale,
					width: objectWidth*scale,
					height: objectHeight*scale,
					opacity: this.props.dimmed ? 0.5 : 1.0,
				},
				e(
					'text', {
						className: 'diagram__tool-name',
						x: 3*scale,
						y: 7*scale,
						style: {
							fontSize: `${6*scale}px`,
							fontFamily: 'Helvetica',
							fontWeight: '100',
							fill: textColor,
							stroke: textColor
						}
					}, info.name
				),
				e(
					'text', {
						className: 'diagram__tool-formula',
						x: 3*scale,
						y: 12.5*scale,
						style: {
							fontSize: `${5*scale}px`,
							fontFamily: 'Helvetica',
							fontWeight: '100',
							fill: textColor,
							stroke: textColor
						}
					}, info.formula ? info.formula.substring(0,30) : ''
				),
				e(
					'text', {
						className: 'diagram__tool-result',
						x: 3*scale,
						y: 18*scale,
						style: {
							fontSize: `${5*scale}px`,
							fontFamily: 'Helvetica',
							fontWeight: '100',
							fill: (info.result) ? resultColor : 'red',
							stroke: (info.result) ? resultColor : 'red',
						}
					}, info.result ? (
						info.result.substring(0,30)
					) :	'?'
				),
			);
		}
		else {
			const typeName = info.import != null ? 'Imported' : info.toolTypeName;
			textComponents = e(
				'svg', {
					className: 'diagram__text-components',
					x: (x + translate.x)*scale,
					y: (y + translate.y)*scale,
					width: objectWidth*scale,
					height: objectHeight*scale,
					opacity: this.props.dimmed ? 0.5 : 1.0,
				},
				e(
					'text', {
						//className: 'dgm-tooltype',
						x: 3*scale,
						y: 8*scale,
						style: {
							fontSize: `${9*scale}px`,
							fontStyle: 'italic',
							fontFamily: 'Helvetica',
							fontWeight: '100',
							fill: toolTypeColor,
							stroke: toolTypeColor
						}
					},
					typeName + ':'
				),
				e(
					'text', {
						x: 3*scale,
						y: 16*scale,
						style: {
							fontSize: `${7*scale}px`,
							fontFamily: 'Helvetica',
							fontWeight: '100',
							fill: textColor,
							stroke: textColor
						}
					},
					info.name
				),
			);
		}

		let notesLineComponents = [];
		let notesComponent;
		if (info.notes && info.notes.length) {
			if (info.diagramNotes) {
				const lines = info.notes.split('\n');
				let maxLineChars = 30;
				let wrappedLines = [];
				for (let line of lines) {
					let words = line.split(' ');
					let wrappedLineWords = [];
					let wrappedLineLength = 0;
					for (let word of words) {
						if (wrappedLineLength && wrappedLineLength + word.length >= maxLineChars) {
							wrappedLines.push(wrappedLineWords.join(' '));
							wrappedLineWords = [];
							wrappedLineLength = 0;
						}
						if (word.length > maxLineChars) {
							wrappedLines.push(word.substring(0, maxLineChars));
							wrappedLineWords = [];
							wrappedLineLength = 0;
						}
						else {
							wrappedLineWords.push(word);
							wrappedLineLength += word.length + 1;	
						}
					}
					if (wrappedLineWords.length) {
						wrappedLines.push(wrappedLineWords.join(' '));
					}
				}
				let lineNumber = 0;
				for (let wrappedLine of wrappedLines) {
					const lineComponent = e(
						'tspan', {
							key: lineNumber,
							x: (x - 5 + translate.x)*scale,
							y: (y + objectHeight + 6 + lineNumber++ * 6 + translate.y)*scale,
						},
						wrappedLine
					);
					notesLineComponents.push(lineComponent);
					if (lineNumber > 32) {
						if (wrappedLine.length) {
							notesLineComponents.push(
								e(
									'tspan', {
										key: lineNumber,
										x: (x - 6 + translate.x)*scale,
										dy: 5 * scale,
									},
									'...'
								)
							);
						}
						break;
					}
				}
			}
			else {
				notesLineComponents.push(
					e(
						'tspan', {
							key: 0,
							x: (x + 25 + translate.x)*scale,
							y: (y + objectHeight + 6 + translate.y)*scale,
						},
						t('react:dgmToolHasNote')
					)
				);
			}
		notesComponent = e(
				'text', {
					style: {
						fontSize: `${5*scale}px`,
						fontFamily: 'Helvetica',
						fontWeight: '100',
						fill: textColor,
						stroke: textColor
					},
				},
				notesLineComponents
			);
		}

		return e(
			'g', {
				className: 'diagram__toolicon',
				style: {
					stroke: textColor,
					fill: fillColor
				},
				ref: node => this.node = node,
			},
			e(
				'rect', {
					onPointerDown: this.onPointerDown,
					onPointerEnter: this.onPointerEnter,
					onPointerLeave: this.onPointerLeave,
					x: (x + translate.x)*scale,
					y: (y + translate.y)*scale,
					width: objectWidth*scale,
					height: objectHeight*scale
				},
			),				
			textComponents,
			notesComponent,
			info.notes ? e(
				'rect', {
					x: (x + translate.x)*scale,
					y: (y + translate.y + objectHeight)*scale,
					width: objectWidth*scale,
					height: 0.4* objectHeight*scale,
					style: {
						stroke: "transparent",
						fill: "transparent"
					},
					onPointerDown: (e) => {
						e.stopPropagation();
						e.preventDefault();
						alert(info.notes);
					}
				}
			) : null,
		);
	}
}

/**
 * @class SelectionBox
 * the main mind map diagram
 */
class SelectionBox extends React.Component {
	constructor(props) {
		super(props);
		this.state = {
			dragging: null,
		};

		this.panSum = 0;
		this.eventCache = [];

		this.onPointerDown = this.onPointerDown.bind(this);
		this.onPointerUp = this.onPointerUp.bind(this);
		this.onPointerMove = this.onPointerMove.bind(this);
	}

	componentWillUnmount() {
		document.removeEventListener('pointermove', this.onPointerMove);
		document.removeEventListener('pointerup', this.onPointerUp);
	}

	/**
	 * @method determineDragType
	 * @param {Number} clientX 
	 * @param {Number} clientY
	 * @returns {DiagramDragType}
	 */
	determineDragType(clientX, clientY, corner) {
		const scale = this.props.scale;
		corner /= scale;
		const x = clientX/scale - this.props.translate.x;
		const y = clientY/scale - this.props.translate.y;
		const box = this.props.rect;
		let dragType;
		if (x >= box.left && x <= box.left + corner && y >= box.top && y <= box.top + corner) {
			dragType = DiagramDragType.topLeftSB
		}
		else if (x <= box.right && x >= box.right - corner && y <= box.bottom && y >= box.bottom - corner) {
			dragType = DiagramDragType.bottomRightSB;
		}
		else {
			dragType = DiagramDragType.selectionBox;
		}
		return dragType
	}

	onPointerDown(e) {
    e.stopPropagation();
		e.preventDefault();
		this.eventCache.push({
			x: e.clientX,
			y: e.clientY,
			id: e.pointerId
		});
		this.pointerStartTime = new Date().getTime();

		if (this.eventCache.length == 1) {
			this.panSum = 0;
			this.props.setDragType( DiagramDragType.tool, {x: e.clientX, y: e.clientY });
			e.target.addEventListener('pointerup', this.onPointerUp);
			e.target.addEventListener('pointermove', this.onPointerMove)
			e.target.setPointerCapture(e.pointerId);
			this.setState({dragging: true});
			const dragType = this.determineDragType(e.clientX, e.clientY, 30);
			this.props.setDragType(dragType, {x: e.clientX, y: e.clientY});
		}
  }

	onPointerUp(e) {
    e.stopPropagation();
		e.preventDefault();
		if (this.panSum < 5) {
			this.props.showContext({
				type: ContextMenuType.selection,
				info: this.props.info,
			});
		}
		else {
			this.setState({ dragging: false });
			this.props.setDragType(null);
			this.props.updateView();   // to update model view input and output positions after tools dragged
		}

		let eCache = this.eventCache;
		for (var i = 0; i < eCache.length; i++) {
			if (eCache[i].id == e.pointerId) {
				eCache.splice(i, 1);
				break;
			}
		}

		if (eCache.length === 0) {
			this.panSum = 0;
			e.target.releasePointerCapture(e.pointerId);
			e.target.removeEventListener('pointermove', this.onPointerMove);
			e.target.removeEventListener('pointerup', this.onPointerUp);
		}
	}
	
  onPointerMove(e) {
		this.panSum += Math.abs(e.movementX) + Math.abs(e.movementY);
		this.props.draggedTo(e.clientX, e.clientY);
    e.stopPropagation()
    e.preventDefault()
	}

	render() {
		// let t = this.props.t;
		const box = this.props.rect;
		const scale = this.props.scale;
		const x = (box.left + this.props.translate.x) * scale;
		const y = (box.top + this.props.translate.y) * scale;
		const width = (box.right - box.left) * scale;
		const height = (box.bottom - box.top) * scale;

		return e('g', {
			style: {
				stroke: 'blue',
				fill: 'transparent'
			},
		},
			e('rect', {
				onPointerDown: this.onPointerDown,
				onClick: this.onClick,
				x: x,
				y: y,
				width: width,
				height: height
			}),
			e('line', {
				x1: x + 8,
				x2: x,
				y1: y,
				y2: y + 8
			}),
			e('line', {
				x1: x + width - 8,
				x2: x + width,
				y1: y + height,
				y2: y + height - 8
			}),
		);
	}
}

/**
 * @class ClickableDiagramText
 * the main mind map diagram
 */
class ClickableDiagramText extends React.Component {
	constructor(props) {
		super(props);
		// this.onClick = this.onClick.bind(this);
		this.onPointerDown = this.onPointerDown.bind(this);
		this.onPointerUp = this.onPointerUp.bind(this);
		this.onPointerLeave = this.onPointerLeave.bind(this);
		this.pointerDown = false;
		this.size = props.size || 20;
	}

	onPointerDown(e) {
		this.pointerDown = true;
		e.stopPropagation();
		e.preventDefault();
	}

	onPointerLeave(e) {
		this.pointerDown = false;
		e.stopPropagation();
		e.preventDefault();
	}

	onPointerUp(e) {
	// only left Pointer button
		if (!this.pointerDown) { 
			return;
		}
		this.pointerDown = false;
		this.props.textClick(e);
    e.stopPropagation()
    e.preventDefault()
	}


	render() {
		return e('text', {
			id: this.props.id,
			className: 'diagram__clickable-text',
			style: {
				pointerEvents: 'auto',
				cursor: 'pointer',
				fill: 'blue',
				font: `${this.size}px sans-serif`,
			},
			x: this.props.x,
			y: this.props.y,
			// onClick: this.onClick,
			onPointerDown: this.onPointerDown,
			onPointerUp: this.onPointerUp,
			onPointerLeave: this.onPointerLeave,
			}, this.props.text);
	}
}

class Divider extends React.Component {
	constructor(props) {
		super(props);
		// this.onClick = this.onClick.bind(this);
		this.onPointerDown = this.onPointerDown.bind(this);
		this.onPointerUp = this.onPointerUp.bind(this);
		this.onPointerMove = this.onPointerMove.bind(this);
	}

	onPointerDown(e) {
		e.stopPropagation();
		e.preventDefault();					
		this.dividerPointer = e.clientX;
		e.target.setPointerCapture(e.pointerId);
	}

	onPointerMove(e) {
		if (this.dividerPointer) {
			e.stopPropagation();
			e.preventDefault();
			const change = this.dividerPointer - e.clientX;
			const newX = this.props.rightPaneWidth + change;
			const newDiagramWidth = this.props.diagramWidth - change;
			if (newX < 320) {
				this.props.setRightPaneWidth(320);
				this.dividerPointer = e.clientX;
			}
			else if (newX > 320 && newDiagramWidth > 50) {
				this.props.setRightPaneWidth(newX);
				this.dividerPointer = e.clientX;
			}
		}		
	}

	onPointerUp(e) {
		e.stopPropagation();
		e.preventDefault();					
		e.target.releasePointerCapture(e.pointerId);
		this.dividerPointer = null;
	}


	render() {
		return e('text', {
			id: this.props.id,
			className: 'diagram__divider-icon',
			style: {
				pointerEvents: 'auto',
				fill: 'blue',
				font: '30px sans-serif',
				cursor: 'col-resize'
			},
			x: this.props.x,
			y: this.props.y,
			// onClick: this.onClick,
			onPointerDown: this.onPointerDown,
			onPointerUp: this.onPointerUp,
			onPointerMove: this.onPointerMove,
		}, '⇔');
	}
}

class ContextMenu extends React.Component {
	constructor(props) {
		super(props);
		this.onPointerDown = this.onPointerDown.bind(this);
		this.onPointerUp = this.onPointerUp.bind(this);
		this.config = {
			offset: {
				x: 20,
				y: 30,
			},
			size: {
				height: 500,
				width: 250,
			},
			itemHeight: 30,
		}
	}

	componentWillUnmount() {
		// this.node.removeEventListener('pointermove', this.onPointerMove);
		this.node.removeEventListener('pointerup', this.onPointerUp);
	}

	onPointerDown(e) {
    e.stopPropagation();
    e.preventDefault();
		e.target.addEventListener('pointerup', this.onPointerUp);
		this.lineNumberDown = Math.floor((e.clientY - this.config.offset.y - 10) / this.config.itemHeight);
	}

	onPointerUp(e) {
		e.stopPropagation();
		e.preventDefault();
		e.target.removeEventListener('pointerup', this.onPointerUp);
		const lineNumber = this.lineNumberDown;
		if (lineNumber >= 0 && lineNumber < this.props.menu.length) {
			const menuItem = this.props.menu[lineNumber];
			menuItem.action(menuItem.info);
		}
	}	

	render() {
		const menu = this.props.menu;
		const items = [];
		let lineNumber = 0;
		for (let item of menu) {
			const cmp = e(
				'text', {
					key: lineNumber,
					className: 'diagram__context-menu-text',
					x: 20 + this.config.offset.x,
					y: this.config.offset.y + (lineNumber + 1) * this.config.itemHeight,
				},
				item.text
			)
			items.push(cmp);
			lineNumber++;
		}
		const height = Math.min(this.config.size.height, this.config.itemHeight * menu.length + 10);
		return e(
			'g', {
				id: 'diagram__context-menu',
				ref: node => this.node = node,
			},
			e(
				'rect', {
					id: 'diagram__context-menu-rect',
					onPointerDown: this.onPointerDown,
					// onClick: this.onClick,
					x: this.config.offset.x,
					y: this.config.offset.y,
					width: this.config.size.width,
					height: height,
				}
			),
			items,
		);
	}
}<|MERGE_RESOLUTION|>--- conflicted
+++ resolved
@@ -1210,27 +1210,6 @@
 									}
 								},
 								{
-<<<<<<< HEAD
-									text: this.props.t('mmcmd:graphDisplayName'),
-									action: () => {
-										addTool('Graph');
-									}
-								},
-								{
-									text: this.props.t('mmcmd:htmlPageDisplayName'),
-									action: () => {
-										addTool('HtmlPage');
-									}
-								},
-								{
-									text: this.props.t('mmcool:flashDisplayName'),
-									action: () => {
-										addTool('Flash');
-									}
-								},
-								{
-=======
->>>>>>> 0792c943
 									text: this.props.t('mmcmd:modelImportDisplayName'),
 									action: () => {
 										addTool('Import');
@@ -1551,12 +1530,8 @@
 			Optimizer: 'rgba(237,212,217,.8)',
 			Graph: 'rgba(224,247,247,.8)',
 			HtmlPage: 'rgba(217,204,230,.8)',
-<<<<<<< HEAD
-			Flash: 'rgba(252,167,175,.8)',
-=======
 			Button: 'rgba(239,239,255,.8)',
 			Menu: 'rgba(255, 255, 255, .8)'
->>>>>>> 0792c943
 		}
 		const fillColor = toolColors[info.toolTypeName]
 		let textComponents;
