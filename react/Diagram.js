--- conflicted
+++ resolved
@@ -970,11 +970,7 @@
 						{
 							text: this.props.t('react:dgmButtonHelp'),
 							action: () => {
-<<<<<<< HEAD
-								window.open(`help/getstarted.html`,'MM Help');
-=======
 								window.open(`./help/getstarted.html`,'MM Help');
->>>>>>> 2a9ea3bf
 								this.setState({showContext: null});
 								this.props.actions.updateView();
 					}
