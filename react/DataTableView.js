/*
	This file is part of Math Minion, a javascript based calculation program
	Copyright 2021, Craig Morris

	Math Minion is free software: you can redistribute it and/or modify
	it under the terms of the GNU General Public License as published by
	the Free Software Foundation, either version 3 of the License, or
	(at your option) any later version.

	Math Minion is distributed in the hope that it will be useful,
	but WITHOUT ANY WARRANTY; without even the implied warranty of
	MERCHANTABILITY or FITNESS FOR A PARTICULAR PURPOSE.  See the
	GNU General Public License for more details.

	You should have received a copy of the GNU General Public License
	along with Math Minion.  If not, see <https://www.gnu.org/licenses/>.
*/
'use strict';

import {ToolView} from './ToolView.js';
import {FormulaField, FormulaEditor} from './FormulaView.js';
import {TableView} from './TableView.js';
import {UnitPicker} from './UnitsView.js';
import {MMFormatValue} from './MMApp.js';

const e = React.createElement;
const useState = React.useState;
const useEffect = React.useEffect;

/**
 * Enum for data table display types.
 * @readonly
 * @enum {string}
 */
const DataTableDisplay = Object.freeze({
	table: 0,
	editColumn: 1,
	unitPicker: 2,
	filterEditor: 3,
	defaultEditor: 4,
	editCell: 5,
	editRow: 6,
});

/** Edit Column Component
 */
function EditColumnView(props) {
	const t = props.t;
	const selectedColumn = props.selectedColumn;
	const columnProperties = props.columnProperties;
	const path = props.path;

	const [editColumnDisplay, setEditColumnDisplay] = useState(DataTableDisplay.editColumn);
	const [columnName, setColumnName] = useState(columnProperties.name);
	const [columnNumber, setColumnNumber] = useState(columnProperties.columnNumber);
	const [columnFormat, setColumnFormat] = useState(columnProperties.format ? columnProperties.format : '');
	const [displayUnit, setDisplayUnit] = useState(columnProperties.displayUnit);
	const [defaultValue, setDefaultValue] = useState(columnProperties.defaultValue);
	const [isCalculated, setIsCalculated] = useState(columnProperties.isCalculated || false);
	const [isMenu, setIsMenu] = useState(columnProperties.isMenu || false);
	const [editOptions, setEditOptions] = useState({});

	const cancelButton = e(
		'button', {
			id: 'datatable__cancel-button',
			onClick: () => {
				props.setDisplay(DataTableDisplay.table);
			},
		},
		t('react:dataCancelButton'),
	);

	let actionButton;  // changes depending on whether defining new column or updating existiong
	let deleteButton;  // not shown for new columns - just cancel if not wanted
	let columnTypeField;  // has a toggle for isCalculated or isMenu for new columns, just data or menu for existing
	if (selectedColumn) {
		// has selectedColumn, so is update, not add
		actionButton = e(
			'button', {
				id: 'datatable_action-button',
				onClick: () => {
					if (columnName !== columnProperties.name) {
						columnProperties.newName = columnName;
					}
					columnProperties.defaultValue = defaultValue;
					columnProperties.columnNumber = columnNumber;
					columnProperties.displayUnit = displayUnit;
					columnProperties.format = columnFormat;
					columnProperties.isMenu = isMenu ? true : false;
					const json = JSON.stringify(columnProperties);
					props.actions.doCommand(`${path} updatecolumn ${json}`, () => {
						props.actions.updateView(props.viewInfo.stackIndex);
						props.setDisplay(DataTableDisplay.table);
					});
				}
			},
			t('react:dataUpdateButton')
		);
		deleteButton = e(
			'button', {
				id: 'datatable__column-delete-button',
				onClick: () => {
					props.actions.doCommand(`${path} removecolumn ${columnName}`, () => {
						props.setDisplay(DataTableDisplay.table);
						props.actions.updateView(props.viewInfo.stackIndex);
					})
				}
			},
			t('react:dataDeleteColumnButton'),
		);
		columnTypeField = e(
			'span', {
				id: 'datatable__column-iscalculated',
				onClick: () => {
					// toggle menu / data type - can't change calculated
					setIsMenu(!isMenu);
				}
			},
			isCalculated ? '': isMenu ? t('react:dataColumnTypeMenu') : t('react:dataColumnTypeData'),
		);
	}
	else {
		// no selectedColumn, so this is a new column
		actionButton = e(
			'button', {
				id: 'datatable_action-button',
				onClick: () => {
					columnProperties.name = columnName;
					columnProperties.defaultValue = defaultValue;
					columnProperties.columnNumber = columnNumber;
					columnProperties.displayUnit = displayUnit;
					columnProperties.format = columnFormat;
					if (isCalculated) { columnProperties.isCalculated = true; }
					if (isMenu) { columnProperties.isMenu = true;}
					const json = JSON.stringify(columnProperties);
					props.actions.doCommand(`${path} addcolumn ${json}`, () => {
						props.actions.updateView(props.viewInfo.stackIndex);
						props.setDisplay(DataTableDisplay.table);
					});
				}
			},
			t('react:dataAddColumnButton')
		);
		columnTypeField = e(
			'span', {
				id: 'datatable__column-iscalculated',
				onClick: () => {
					// toggle types
					if (isCalculated) {
						setIsCalculated(false);
						setIsMenu(false);
					}
					else if (isMenu) {
						setIsCalculated(true);
						setIsMenu(false);
					}
					else {
						setIsMenu(true);
					}						
				}
			},
			isCalculated ? t('react:dataColumnTypeCalc') : isMenu ? t('react:dataColumnTypeMenu') : t('react:dataColumnTypeData'),
		)
	}

	switch(editColumnDisplay) {
		case DataTableDisplay.defaultEditor:
			return e(
				FormulaEditor, {
					id: 'datatable__column-formula-editor',
					t: t,
					viewInfo: props.viewInfo,
					infoWidth: props.infoWidth,
					infoHeight: props.infoHeight,
					actions: props.actions,
					editOptions: editOptions,
					cancelAction: () => {
						setEditColumnDisplay(DataTableDisplay.editColumn);
					},
					applyChanges: (formula) => {
						setDefaultValue(formula);
						setEditColumnDisplay(DataTableDisplay.editColumn);
					}
				}
			);

		case DataTableDisplay.unitPicker:
			return e(
				UnitPicker, {
					key: 'unit',
					t: props.t,
					actions: props.actions,
					unitType: props.unitType,
					unitName: props.selectedColumn ? props.selectedColumn.dUnit : '',
					cancel: () => {
						setEditColumnDisplay(DataTableDisplay.editColumn);
					},
					apply: (unit) => {
						setDisplayUnit(unit);
						setEditColumnDisplay(DataTableDisplay.editColumn);
					},
				}
			);

		case DataTableDisplay.editColumn:
			return e(
				'div', {
					id: 'datatable__column-view',
				},
				e(
					'div', {
						id: 'datatable__display-buttons'
					},
					cancelButton,
					actionButton,
					),
				e(
					'div', {
						id: 'datatable__column-name-line',
						className: 'datatable__column-edit-section',
					},
					e(
						'label', {
							id: 'datatable__column-name-label',
							htmlFor: 'datatable__column-name-field',
						},
						t('react:dataColumnName'),
					),
					e(
						'input', {
							id: 'datatable__column-name-field',
							value: columnName,
							onChange: (event) => {
								// keeps input field in sync
								setColumnName(event.target.value);
							},
						}
					)
				),
				e(
					'div', {
						id: 'datatable__column-position-line',
						className: 'datatable__column-edit-section',
					},
					e(
						'label', {
							id: 'datatable__column-position-label',
							htmlFor: 'datatable__column-position-field',
						},
						t('react:dataColumnPosition'),
					),
					e(
						'input', {
							id: 'datatable__column-position-field',
							value: columnNumber,
							onChange: (event) => {
								// keeps input field in sync
								setColumnNumber(event.target.value);
							},
						}
					)
				),
				e(
					'div', {
						id: 'datatable__column-value-line',
						className: 'datatable__column-edit-section',
					},
					e(
						'div', {
							id: 'datatable__column-value-header'
						},
						e(
							'label', {
								id: 'datatable__column-value-label',
								htmlFor: 'datatable__formula',
							},
							((selectedColumn && selectedColumn.isCalculated) || isCalculated) ?
								t('react:dataColumnCalcFormula') :
								((selectedColumn && selectedColumn.isMenu) || isMenu) ?
								t('react:dataColumnMenuFormula') :
								t('react:dataColumnValue'),
						),
						columnTypeField,
					),
					e(
						FormulaField, {
							id: 'datatable__formula',
							t: t,
							actions: props.actions,
							path: `${path}.${name}`,
							formula: defaultValue,
							viewInfo: props.viewInfo,
							editAction: (editOptions) => {
								setEditOptions(editOptions);
								setEditColumnDisplay(DataTableDisplay.defaultEditor);
							},
							applyChanges: (formula) => {
								setDefaultValue(formula);
								setEditColumnDisplay(DataTableDisplay.editColumn);
							}
								}
					),
				),
				e(
					'div', {
						id: 'datatable__column-unit-line',
						className: 'datatable__column-edit-section',
						onClick: () => {
							setEditColumnDisplay(DataTableDisplay.unitPicker);
						}
					},
					e(
						'label', {
							id: 'datatable__column-unit-label',
							htmlFor: 'datatable__column-unit',
						},
						t('react:dataColumnUnit'),
					),
					e(
						'div', {
							id: 'datatable__column-unit',
						},
						displayUnit,
					),
				),
				e(
					'div', {
						id: 'datatable__column-format-line',
						className: 'datatable__column-edit-section',
					},
					e(
						'label', {
							id: 'datatable__column-format-label',
							htmlFor: 'datatable__column-format-field',
						},
						t('react:dataColumnFormat'),
					),
					e(
						'input', {
							id: 'datatable__column-format-field',
							value: columnFormat,
							onChange: (event) => {
								// keeps input field in sync
								setColumnFormat(event.target.value);
							},
						}
					),
				),
				deleteButton,
			);

		default:
			return e('div', {}, 'Invalid data column display type');
	}
}

/**
 * Edit Row Component
 * 
 */
function EditRowView(props) {
	const [row, column] = props.selectedCell;
	const t = props.t;
	const [editRowDisplay, setEditRowDisplay] = useState(DataTableDisplay.editRow);
	const [selectedField, setSelectedField] = useState(column);
	const [selectedRow, setSelectedRow] = useState(row);
	const [editOptions, setEditOptions] = useState({});
	useEffect(() => {
		const nRows = props.value.nr;
		if (nRows === 0) {
			props.setDisplay(DataTableDisplay.table);
		}
	}, [props])//.value.nr]);

	const displayedRow = Math.min(props.value.nr, selectedRow)
	const value = props.value;
	switch(editRowDisplay) {
		case DataTableDisplay.editRow: {
			const fields = [];
			
			for (let columnNumber = 0; columnNumber < value.nc; columnNumber++) {
				const column = value.v[columnNumber];
				const v = column.v.v[displayedRow - 1];
				let formulaString = '';
				if (typeof v === 'string') {
					formulaString = "'" + v;
				}
				else if (typeof v === 'number') {
					if (column.isCalculated && column.format) {
						formulaString = `${MMFormatValue(v, column.format)} ${column.dUnit}`;
					}
					else {
						formulaString = `${v.toString().replace(/(\..*)(0+$)/,'$1')} ${column.dUnit}`;
					}
				}
				const rowN = column.v.rowN ? column.v.rowN[displayedRow - 1] : displayedRow;
				let valueField;
				let selectValueField;
				if (column.isCalculated) {
					valueField = formulaString;
				}
				else if (column.menu) {
					const options = [];
					const selections = column.menu.selections;
					const values = column.menu.values;
					const nItems = selections.length;
					for (let i = 0; i < nItems; i++) {
						const item = selections[i];
						const value = values[i]
						if (item == v) {
							selectValueField = `: (${value})`;
						}
						options.push(e(
							'option', {
								key: item,
								className: 'datatable__row-menu-option',
								value: value,
							},
							item
						));
					}
					if (!selectValueField) {
						selectValueField = ': ???';
					}
					valueField = e(
						'select', {
							className: 'datatable__row-menu-select',
							value: v,
							onChange: (e) => {
								const newValue = e.target.value;
								if (newValue != v) {
									const replacement = column.v.unit ? newValue + ' ' + column.v.unit : newValue;
									const path = props.viewInfo.path;
									props.actions.doCommand(`${path} setcell ${displayedRow} ${columnNumber + 1} ${replacement}`,() => {
										setEditRowDisplay(DataTableDisplay.editRow);
										props.actions.updateView(props.viewInfo.stackIndex);
									})	
								}
							}
						},
						options
					)
				}
				else {
					valueField = e(
						FormulaField, {
							className: 'datatable__row-formula-field',
							t: t,
							viewInfo: props.viewInfo,
							infoWidth: String(props.infoWidth),
							actions: props.actions,
							formula: formulaString,
							key: rowN, // need to ensure each formula field is unique when moving through rows
							applyChanges: (formula) => {
								const path = props.viewInfo.path;
<<<<<<< HEAD
								props.actions.doCommand(`${path} setcell ${displayedRow} ${selectedField} ${formula}`,() => {
=======
								props.actions.doCommand(`__blob__${path} setcell ${displayedRow} ${columnNumber + 1}__blob__${formula}`,() => {
>>>>>>> d7361371
									setEditRowDisplay(DataTableDisplay.editRow);
									props.actions.updateView(props.viewInfo.stackIndex);
								})
							},
							gotFocusAction: () => {
								setSelectedField(columnNumber + 1);
							},

							editAction: (editOptions) => {
								setSelectedField(columnNumber + 1);
								setEditOptions(editOptions);
								setEditRowDisplay(DataTableDisplay.editCell);
							},
						}
					);
				}
				fields.push(
					e(
						'div', {
							className: 'datatable__row-cell',
							key: columnNumber,
						},
						e(
							'div', {
								className: 'datatable__edit-row-name-label',
							},
							column.name,
							selectValueField,
						),
						valueField
					)
				)
			}

			return e(
				'div', {
					id: 'datatable__row-view',
					onKeyDown: e => {
						if (e.code === 'Escape') {
							e.preventDefault();
							props.setDisplay(DataTableDisplay.table);
						}
					}
				},
				e(
					'div', {
						id: 'datatable__edit-row-number',
					},
					t('react:dataRowTitle', {
						row: displayedRow,
						nr: value.nr,
						allNr: (value.allNr ? ` // ${value.allNr}` : '')
					}),
					e(
						'button', {
							id: 'datatable__edit-row-first',
							onClick: () => {
								setSelectedRow(1);
							}							
						},
						t('react:dataRowFirstButton')
					),
					e(
						'button', {
							id: 'datatable__edit-row-prev',
							disabled: displayedRow <= 1,
							onClick: () => {
								if (displayedRow > 1) {
									setSelectedRow(displayedRow-1);
								}
							},
						},
						t('react:dataRowPrevButton')
					),
					e(
						'button', {
							id: 'datatable__edit-row-next',
							disabled: displayedRow >= value.nr,
							onClick: () => {
								if (displayedRow < value.nr) {
									setSelectedRow(displayedRow+1);
								}
							},
						},
						t('react:dataRowNextButton')
					),
					e(
						'button', {
							id: 'datatable__edit-row-last',
							onClick: () => {
								setSelectedRow(value.nr);
							}							
						},
						t('react:dataRowLastButton')
					),
				),
				e(
					'div', {
						id: 'datatable_edit-row-buttons',
					},
					e(
						'button', {
							id: 'datatable__edit-row-add-button',
							disabled: (value && value.nc) ? false : true,
							onClick: () => {
								if (value && value.nc > 0) {
									props.actions.doCommand(`${props.path} addrow ${displayedRow + 1}`, () => {
										props.actions.updateView(props.viewInfo.stackIndex);
										setSelectedRow(displayedRow + 1);
									});
								}
							},
						},	
						t('react:dataRowAddButton')
					),
					e(
						'button', {
							id: 'datatable__edit-row-delete-button',
							onClick: () => {
								props.actions.doCommand(`${props.path} removerows ${displayedRow}`, () => {
									props.actions.updateView(props.viewInfo.stackIndex);
									if (value.nr === 1) {
										props.setDisplay(DataTableDisplay.table);										
									}
									else if (displayedRow >= value.nr) {
										setSelectedRow(value.nr - 1);
									}
								});		
											}
							},
						t('react:dataRowDeleteButton')
					),
					e(
						'button', {
							id: 'datatable__edit-row-done',
							onClick: () => {
								props.setDisplay(DataTableDisplay.table);
							},
						},
						t('react:dataRowDoneButton')
					),
				),
				e(
					'div', {
						id: 'datatable__edit-row-fields',
					},
					fields
				)
			);
		}

		case DataTableDisplay.editCell:
			return e(
				FormulaEditor, {
					id: 'datatable__column-cell-editor',
					t: t,
					viewInfo: props.viewInfo,
					infoWidth: props.infoWidth,
					infoHeight: props.infoHeight,
					actions: props.actions,
					editOptions: editOptions,
					cancelAction: () => {
						setEditRowDisplay(DataTableDisplay.editRow);
					},
					applyChanges: (formula) => {
						const path = props.viewInfo.path;
						props.actions.doCommand(`${path} setcell ${displayedRow} ${selectedField} ${formula}`,() => {
							setEditRowDisplay(DataTableDisplay.editRow);
							props.actions.updateView(props.viewInfo.stackIndex);
						})
					},
				}
			);
	
		default:
			return e('div', {}, 'Invalid row data');
	}
}

/**
 * DataTableView
 * info view for data table
 */

export function DataTableView(props) {
	const [display, setDisplay] = useState(DataTableDisplay.table);
	const [selectedCell, setSelectedCell] = useState([0,0]);
	const [selectedRows, setSelectedRows] = useState();
	const [editOptions, setEditOptions] = useState({});

	useEffect(() => {
		props.actions.setUpdateCommands(props.viewInfo.stackIndex,
			`${props.viewInfo.path} toolViewInfo`);

		const state = props.viewInfo.dataTableViewState;
		if (state) {
			setDisplay(state.display);
			setSelectedCell(state.selectedCell);
		}
		else {
			props.viewInfo.dataTableViewState = {
				display: display,
				selectedCell: selectedCell,
			};
		}
	
	// eslint-disable-next-line react-hooks/exhaustive-deps
	}, []);

	useEffect(() => {
		props.viewInfo.dataTableViewState.display = display;
	}, [display, props.viewInfo])

	useEffect(() => {
		props.viewInfo.dataTableViewState.selectedCell = selectedCell;
	}, [selectedCell, props.viewInfo])

	const t = props.t;
	const updateResults = props.viewInfo.updateResults;
	if (updateResults.error) {
		// use empty command just to defer popView
		props.actions.doCommand('', () => {
			props.actions.popView();
		});
		return null;
	}

	const results = updateResults.length ? updateResults[0].results : {};
	if (!results.value) {
		return e(
			ToolView, {
				id: 'tool-view',
				displayComponent: null,
				...props,
			},
		);
	}

	const path = results.path;
	const value = results.value;
	const columnNumber = selectedCell[1];
	const selectedColumn = columnNumber > 0 ? value.v[columnNumber - 1] : null;
	const unitType = columnNumber > 0 && columnNumber <= value.v.length ? value.v[columnNumber - 1].unitType : '';
	const nInputHeight = parseInt(getComputedStyle(document.documentElement).getPropertyValue('--input--height'));
	const nInfoViewPadding = parseInt(getComputedStyle(document.documentElement).getPropertyValue('--info-view--padding'));

	let displayComponent;
	switch (display) {
		case DataTableDisplay.table: {
			const cellClick = (row, column) => {
				if (column === 0 && row > 0) {  // row selection
					let rowSet = new Set()
					if (selectedRows) {
						selectedRows.forEach(v => rowSet.add(v));
					}
					if (rowSet.has(row)) {
						rowSet.delete(row);
					}
					else {
						rowSet.add(row);
					}
					if (rowSet.size === 0) {
						rowSet = null;
					}
					setSelectedRows(rowSet);
					setSelectedCell([row,column]);
				}
				else if (row === 0 && column > 0) {  //column selection
					setSelectedCell([row,column]);
					setSelectedRows();
					setDisplay(DataTableDisplay.editColumn);
				}
				else if (row === 0 && column === 0) {
					setSelectedCell([row,column]);
					setSelectedRows();				
				}
				else {
					if (value && value.nr && value.nc) {
						row = Math.max(0, Math.min(row, value.nr));
						column = Math.max(0, Math.min(column, value.nc));
					}
					else {
						row = column = 0;
					}
					setSelectedCell([row,column]);
					setSelectedRows();
					setDisplay(DataTableDisplay.editRow);
				}
			}

			const longPress = (row, column) => {
				if (selectedRows && column === 0 && row > 0) {
					let lastRow = selectedCell[0];
					if (row != lastRow) {
						setSelectedCell([row, column]);
						const rowSet = new Set();
						selectedRows.forEach(v => rowSet.add(v));
						if (row < lastRow) {
							[row, lastRow] = [lastRow, row];
						}
						for (let i = lastRow; i <= row; i++) {
							rowSet.add(i);
						}
						setSelectedRows(rowSet);
					}
				}
				else {
					cellClick(row, column);
				}
			}
			let addColumnButton, addRowButton, deleteRowsButton;

			if (selectedRows) {
				deleteRowsButton = e(
					'button', {
						id: 'deleteRowsButton',
						onClick: () => {
							props.actions.doCommand(`${path} removerows ${[...selectedRows].join(' ')}`, () => {
								props.actions.updateView(props.viewInfo.stackIndex);
								setSelectedCell([0, 0]);
								setSelectedRows();
							});		
						}
					},
					t('react:dataDeleteRowsButton', {count: selectedRows.size}),
				)
			}
			else {
				addColumnButton = e(
					'button', {
						id: 'data__add-column-button',
						onClick: () => {
							if (value) {
								setSelectedCell([0, 0]);
								setDisplay(DataTableDisplay.editColumn);
							}
						},
					},
					t('react:dataAddColumnButton'),
				);
		
				addRowButton = e(
					'button', {
						id: 'data__add-row-button',
						disabled: (value && value.nc) ? false : true,
						onClick: () => {
							if (value && value.nc > 0) {
								props.actions.doCommand(`${path} addrow`, () => {
									props.actions.updateView(props.viewInfo.stackIndex);
									setSelectedCell([value.nr + 1, 1]);
									setSelectedRows();
									setDisplay(DataTableDisplay.editRow);
								});
							}
						}
					},
					t('react:dataAddRowButton'),
				)
			}
		
			displayComponent = e(
				'div', {
					id: 'datatable__table',
					key: 'table',
				},
				e(
					'div', {
						id: 'datatable__display-buttons'
					},
					addRowButton,
					addColumnButton,
					deleteRowsButton,
				),
				e(
					'div', {
						id: "datatable__filter-row",
					},
					t('react:dataFilterLabel'),
					e(
						FormulaField, {
							id: 'datatable__filter-formula',
							t: t,
							actions: props.actions,
							path: `${path}.filterFormula`,
							formula: results.value.filter || '',
							viewInfo: props.viewInfo,
							editAction: (editOptions) => {
								setEditOptions(editOptions);
								setDisplay(DataTableDisplay.filterEditor);
							},
							applyChanges: (formula) => {
								const path = props.viewInfo.path;
								props.actions.doCommand(`${path}.filterFormula set formula ${formula}`,() => {
									props.actions.updateView(props.viewInfo.stackIndex);
								})
							}
						}
					),
				),
				e(
					TableView, {
						id: 'datatable__value',
						value: results.value,
						actions: props.actions,
						viewInfo: props.viewInfo,
						viewBox: [0, 0, props.infoWidth - 2*nInfoViewPadding, props.infoHeight - 3*nInputHeight - 24],
						selectedRows: selectedRows,
						currentCell: selectedCell[0] === 0 && selectedCell[1] === 0 ? null : selectedCell,
						cellClick: cellClick,
						longPress: longPress,
					}
				)
			)}
			break;

		case DataTableDisplay.filterEditor: {
			displayComponent = e(
				FormulaEditor, {
					id: 'datatable__filter-formula-editor',
					t: t,
					viewInfo: props.viewInfo,
					infoWidth: props.infoWidth,
					infoHeight: props.infoHeight,
					actions: props.actions,
					editOptions: editOptions,
					cancelAction: () => {
						setDisplay(DataTableDisplay.table);
					},
					applyChanges: (formula) => {
						const path = props.viewInfo.path;
						props.actions.doCommand(`${path}.filterFormula set formula ${formula}`,() => {
							props.actions.updateView(props.viewInfo.stackIndex);
							setDisplay(DataTableDisplay.table);
						})
					}
				}
			);
		}
			break;
	
		case DataTableDisplay.editColumn: {
			let columnProperties;
			if (!selectedColumn) {
				// no selectedColumn means it must be add column
				//create defaults

				columnProperties = {
					name: `Field_${value.nc + 1}`,
					defaultValue: '0 Fraction',
				}				
			}
			else {
				columnProperties = {
					name: selectedColumn.name,
					displayUnit: selectedColumn.dUnit,
					defaultValue: selectedColumn.defaultValue,
					isMenu: selectedColumn.menu ? true : false,
					isCalculated: selectedColumn.isCalculated ? true : false,
					columnNumber: selectedCell[1],
					format: selectedColumn.format
				}
			}
				
			displayComponent = e(
				'div', {
					key: 'edit',
					id: 'datatable__edit-column',
				},
				e(
					EditColumnView, {
						t: props.t,
						viewInfo: props.viewInfo,
						infoWidth: props.infoWidth,
						infoHeight: props.infoHeight,
						path: path,
						columnProperties: columnProperties,
						actions: props.actions,
						selectedColumn: selectedColumn,
						unitType: unitType,
						setDisplay: setDisplay,
					},
				)
			)
		}
			break;

		case DataTableDisplay.editRow: {			
			displayComponent = e(
				'div', {
					key: 'edit',
					id: 'datatable__edit-row',
				},
				e(
					EditRowView, {
						t: props.t,
						viewInfo: props.viewInfo,
						infoWidth: props.infoWidth,
						infoHeight: props.infoHeight,
						value: value,
						path: path,
						actions: props.actions,
						selectedCell: selectedCell,
						setDisplay: setDisplay,
					},
				)
			)
		}
			break;
	
		case DataTableDisplay.editCell: {
			const [row, column] = selectedCell;

			return e(
				FormulaEditor, {
					id: 'datatable__column-cell-editor',
					t: t,
					viewInfo: props.viewInfo,
					infoWidth: props.infoWidth,
					infoHeight: props.infoHeight,
					actions: props.actions,
					editOptions: editOptions,
					cancelAction: () => {
						setDisplay(DataTableDisplay.table);
					},
					applyChanges: (formula) => {
						const path = props.viewInfo.path;
						props.actions.doCommand(`${path} setcell ${row} ${column} ${formula}`,() => {
							setDisplay(DataTableDisplay.table);
							props.actions.updateView(props.viewInfo.stackIndex);
						})
					},

				}
			);
		}
	}
	return e(
		ToolView, {
			id: 'tool-view',
			displayComponent: displayComponent,
			...props,
		},
	);
}<|MERGE_RESOLUTION|>--- conflicted
+++ resolved
@@ -453,11 +453,7 @@
 							key: rowN, // need to ensure each formula field is unique when moving through rows
 							applyChanges: (formula) => {
 								const path = props.viewInfo.path;
-<<<<<<< HEAD
-								props.actions.doCommand(`${path} setcell ${displayedRow} ${selectedField} ${formula}`,() => {
-=======
-								props.actions.doCommand(`__blob__${path} setcell ${displayedRow} ${columnNumber + 1}__blob__${formula}`,() => {
->>>>>>> d7361371
+								props.actions.doCommand(`${path} setcell ${displayedRow} ${columnNumber + 1} ${formula}`,() => {
 									setEditRowDisplay(DataTableDisplay.editRow);
 									props.actions.updateView(props.viewInfo.stackIndex);
 								})
