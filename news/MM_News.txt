--- conflicted
+++ resolved
@@ -34,13 +34,8 @@
 					{
 						"name": "News_20211010",
 						"Notes": "",
-<<<<<<< HEAD
-						"DiagramX": 175,
-						"DiagramY": -190,
-=======
 						"DiagramX": 170,
 						"DiagramY": -140,
->>>>>>> 4a76a3e4
 						"HideInfo": "n",
 						"DiagramNotes": "n",
 						"HtmlNotes": "n",
@@ -346,13 +341,8 @@
 					{
 						"name": "News_20210910",
 						"Notes": "",
-<<<<<<< HEAD
-						"DiagramX": 175,
-						"DiagramY": -165,
-=======
 						"DiagramX": 170,
 						"DiagramY": -115,
->>>>>>> 4a76a3e4
 						"HideInfo": "n",
 						"DiagramNotes": "n",
 						"HtmlNotes": "n",
@@ -729,13 +719,8 @@
 					{
 						"name": "News_20210703",
 						"Notes": "",
-<<<<<<< HEAD
-						"DiagramX": 175,
-						"DiagramY": -140,
-=======
 						"DiagramX": 170,
 						"DiagramY": -90,
->>>>>>> 4a76a3e4
 						"HideInfo": "n",
 						"DiagramNotes": "n",
 						"HtmlNotes": "n",
@@ -761,13 +746,8 @@
 					{
 						"name": "News_20210621",
 						"Notes": "",
-<<<<<<< HEAD
-						"DiagramX": 175,
-						"DiagramY": -115,
-=======
 						"DiagramX": 170,
 						"DiagramY": -65,
->>>>>>> 4a76a3e4
 						"HideInfo": "n",
 						"DiagramNotes": "n",
 						"HtmlNotes": "n",
@@ -1830,11 +1810,7 @@
 						"isOutput": "y",
 						"Type": "HTML Form",
 						"Formula": {
-<<<<<<< HEAD
-							"Formula": "'\n<html>\n\t<head>\n\t\t<link rel=\"stylesheet\" href=\"./examples/htmlpage.css\"\n\t\t\ttype=\"text/css\">\n\t\t<style>\n\t\t\t#header {\n\t\t\t\tdisplay: grid;\n\t\t\t\tgrid-template-columns: 1fr 65px;\n\t\t\t\tgrid-gap: 10px;\n\t\t\t\tborder-bottom: 1px solid black;\n\t\t\t\tmargin-bottom: 10px;\n\t\t\t}\n\t\t\t#header img {\n\t\t\t\talign-self: center;\n\t\t\t}\n\t\t\t.link {color: blue;}\n\t\t\t.date {\n\t\t\t\tfont-size: 14pt;\n\t\t\t\tcolor: blue;\n\t\t\t}\n\t\t\t.article {\n\t\t\t\tborder-bottom: 1px solid black;\n\t\t\t\tmargin-bottom: 10px;\n \t\t\t}\n\n\t\t</style>\n\t</head>\n\t<body>\n\t\t<div id=\"page\">\n\t\t<div id=\"header\">\n\t\t\t<h3>Math Minion News Articles</h3>\n\t\t\t<img src=\"./help/minion64.png\"/>\n\t\t</div>\n\t\t<div class=\"article\">\n\t\t\t<div class=\"date\" onClick=\"mmpost([],{mm_view: \n\t\t\t'Sept_2022_News'});\">September 2022 (Tap to view)</div>\n\t\t\t<ul>\n\t\t\t\t<li>Formula Editor Completions</li>\n\t\t\t\t<li>Axis Zooming on Graphs</li>\n\t\t\t\t<li>Back Tick Quoting</li>\n\t\t\t\t<li>Constants with Number Bases</li>\n\t\t\t\t<li>\"Contains\" Select Operator</li>\n\t\t\t\t<li>Multiple Select Terms</li>\n\t\t\t\t<li>Sortling On Columns</li>\n\t\t\t\t<li>New Options for Table Function</li>\n\t\t\t\t<li>Column Names and Append</li>\n\t\t\t\t<li>Transposing Tables</li>\n\t\t\t</ul>\n\t\t</div>\n\t\t<div class=\"article\">\n\t\t\t<div class=\"date\" onClick=\"mmpost([],{mm_view: \n\t\t\t'Aug_2022_News'});\">August 2022 (Tap to view)</div>\n\t\t\t<ul>\n\t\t\t\t<li>New Model View</li>\n\t\t\t\t<li>New Display Tools (Menu and Button)</li>\n\t\t\t\t<li>Formatting Improvements</li>\n\t\t\t\t<li>Videos</li>\n\t\t\t</ul>\n\t\t</div>\n\t\t<div class=\"article\">\n\t\t\t<div class=\"date\" onClick=\"mmpost([],{mm_view: 'News_20220324'});\">2022-03-24 (Tap to view)</div>\n\t\t\t<ul>\n\t\t\t\t<li>Graph changes</li>\n\t\t\t\t<li>Html page tool changes</li>\n\t\t\t\t<li>A couple of new functions</li>\n\t\t\t\t<li>Result colouring for expression icons</li>\n\t\t\t</ul>\n\t\t</div>\n\t\t<div class=\"article\">\n\t\t\t<div class=\"date\" onClick=\"mmpost([],{mm_view: 'News_20220226'});\">2022-02-26 (Tap to view)</div>\n\t\t\t<ul>\n\t\t\t\t<li>Added a filter field to the <a href=\"help/datatable.html#infoview\" target=\"_blank\">Data Table view</a></li>\n\t\t\t\t<li>Data table columns can now be presented as <a href=\"help/datatable.html#coleditor\" target=\"_blank\">menus</a></li>\n\t\t\t\t<li>Html pages can now issue <a href=\"help/htmlpage.html#cmd\" target=\"_blank\">commands</a> directly to the calculation engine.</li>\n\t\t\t\t<li>Miscellaneous changes and fixes</li>\n\t\t\t</ul>\n\t\t</div>\n\t\t<div class=\"article\">\n\t\t\t<div class=\"date\" onClick=\"mmpost([],{mm_view: 'News_20220121'});\">2022-01-21 (Tap to view)</div>\n\t\t\t<ul>\n\t\t\t\t<li>It is now possible to add calculated columns to data tables.</li>\n\t\t\t\t<li>Data table rows can now be edited and browsed in a new\n\t\t\t\t<a href=\"help/datatable.html#roweditor\" target=\"_blank\">row editor</a></li>\n\t\t\t\t<li>Enhancements to the Htmlpage tool.</li>\n\t\t\t\t<li>Added notes as a formula parameter to all tools.</li>\n\t\t\t\t<li>Added an import button to the clipboard view.</li>\n\t\t\t\t<li>Added scroll wheel (two finger trackpad drag) scrolling for table views.</li>\n\t\t\t\t<li>Improvements to the append, select, sumcols, mincols, and maxcols functions</li>\n\t\t\t\t<li>Added <b>dollar</b> as a dimensionless unit</li>\n\t\t\t\t<li>Miscellaneous other fixes and changes</li>\n\t\t\t</ul>\n\t\t</div>\n\t\t<div class=\"article\">\n\t\t\t<div class=\"date\" onClick=\"mmpost([],{mm_view: 'News_20211207'});\">2021-12-07 (Tap to view)</div>\n\t\t\t<ul>\n\t\t\t\t<li>Changes to Session Storage</li>\n\t\t\t\t<li><a href=\"help/couchdb.html\" target=\"_blank\">CouchDB Integration</a></li>\n\t\t\t\t<li><a href=\"help/mmserver.html\" target=\"_blank\">Running a MM Server</a></li>\n\t\t\t\t<li>MM App Removed from App Store</li>\n\t\t\t</ul>\n\t\t</div>\n\t\t<div class=\"article\">\n\t\t\t<div class=\"date\" onClick=\"mmpost([],{mm_view: 'News_20211010'});\">2021-10-10 (Tap to view)</div>\n\t\t\t<ul>\n\t\t\t\t<li>Yet Another News Iteration</li>\n\t\t\t\t<li>HTML Page Fixes and Upgrades</li>\n\t\t\t\t<li>Printing and PDFs</li>\n\t\t\t</ul>\n\t\t</div>\n\t\t<div class=\"article\">\n\t\t\t<div class=\"date\" onClick=\"mmpost([],{mm_view: 'News_20210910'});\">2021-09-10 (Tap to view)</div>\n\t\t\t<ul>\n\t\t\t\t<li>New Select Function Features</li>\n\t\t\t\t<li>Table Value Enhancements</li>\n\t\t\t\t<li>Miscellaneous Fixes etc.</li>\n\t\t\t\t<li>Coolprop molar density flashes</li>\n\t\t\t\t<li>Updated Getting Started</li>\n\t\t\t</ul>\n\t\t</div>\n\t\t<div class=\"article\">\n\t\t\t<div class=\"date\" onClick=\"mmpost([],{mm_view: 'News_20210703'});\">2021-07-03 (Tap to view)</div>\n\t\t\t<ul>\n\t\t\t\t<li>CoolMM - Math Minion + Coolprop</li>\n\t\t\t</ul>\n\t\t</div>\n\t\t<div class=\"article\">\n\t\t\t<div class=\"date\" onClick=\"mmpost([],{mm_view: 'News_20210621'});\">2021-06-21 (Tap to view)</div>\n\t\t\t<ul>\n\t\t\t\t<li>New News</li>\n\t\t\t\t<li>Server Address Changes (Again)</li>\n\t\t\t</ul>\n\t\t</div>\n\t\t<div class=\"section\">\n\t\t\t<h3>Feedback</h3>\n\t\t\t<p>\n\t\t\t\tAs always, any and all feedback or questions are encouraged and appreciated.\n\t\t\t</p>\n\t\t\t<p>\n\t\t\t\t<a href=\"http://www.redtree.com/contact.html\" target=\"_blank\">Craig</a>\n\t\t\t</p>\n\t\t</div>\n\t</body>\n</html>"
-=======
 							"Formula": "'\n<html>\n\t<head>\n\t\t<link rel=\"stylesheet\" href=\"./examples/htmlpage.css\"\n\t\t\ttype=\"text/css\">\n\t\t<style>\n\t\t\t#header {\n\t\t\t\tdisplay: grid;\n\t\t\t\tgrid-template-columns: 1fr 65px;\n\t\t\t\tgrid-gap: 10px;\n\t\t\t\tborder-bottom: 1px solid black;\n\t\t\t\tmargin-bottom: 10px;\n\t\t\t}\n\t\t\t#header img {\n\t\t\t\talign-self: center;\n\t\t\t}\n\t\t\t.link {color: blue;}\n\t\t\t.date {\n\t\t\t\tfont-size: 14pt;\n\t\t\t\tcolor: blue;\n\t\t\t}\n\t\t\t.article {\n\t\t\t\tborder-bottom: 1px solid black;\n\t\t\t\tmargin-bottom: 10px;\n \t\t\t}\n\n\t\t</style>\n\t</head>\n\t<body>\n\t\t<div id=\"page\">\n\t\t<div id=\"header\">\n\t\t\t<h3>Math Minion News Articles</h3>\n\t\t</div>\n\t\t<div class=\"article\">\n\t\t\t<div class=\"date\" onClick=\"mmpost([],{mm_view: \n\t\t\t'Dec_2022_News'});\">December 2022 (Tap to view)</div>\n\t\t\t<ul>\n\t\t\t\t<li>CSV Argument for Table Function</li>\n\t\t\t\t<li>Retrieving Local Files</li>\n\t\t\t\t<li>Pasting JSON</li>\n\t\t\t\t<li>Default Model View</li>\n\t\t\t\t<li>Eval Arrays</li>\n\t\t\t\t<li>Added an isNaN Function</li>\n\t\t\t\t<li>Tool Value Arrays</li>\n\t\t\t\t<li>Model toolnames Parameter</li>\n\t\t\t\t<li>Other Changes</li>\n\t\t\t</ul>\n\t\t</div>\n\t\t<div class=\"article\">\n\t\t\t<div class=\"date\" onClick=\"mmpost([],{mm_view: \n\t\t\t'Sept_2022_News'});\">September 2022 (Tap to view)</div>\n\t\t\t<ul>\n\t\t\t\t<li>Formula Editor Completions</li>\n\t\t\t\t<li>Axis Zooming on Graphs</li>\n\t\t\t\t<li>Back Tick Quoting</li>\n\t\t\t\t<li>Constants with Number Bases</li>\n\t\t\t\t<li>\"Contains\" Select Operator</li>\n\t\t\t\t<li>Multiple Select Terms</li>\n\t\t\t\t<li>Sortling On Columns</li>\n\t\t\t\t<li>New Options for Table Function</li>\n\t\t\t\t<li>Column Names and Append</li>\n\t\t\t\t<li>Transposing Tables</li>\n\t\t\t</ul>\n\t\t</div>\n\t\t<div class=\"article\">\n\t\t\t<div class=\"date\" onClick=\"mmpost([],{mm_view: \n\t\t\t'Aug_2022_News'});\">August 2022 (Tap to view)</div>\n\t\t\t<ul>\n\t\t\t\t<li>New Model View</li>\n\t\t\t\t<li>New Display Tools (Menu and Button)</li>\n\t\t\t\t<li>Formatting Improvements</li>\n\t\t\t\t<li>Videos</li>\n\t\t\t</ul>\n\t\t</div>\n\t\t<div class=\"article\">\n\t\t\t<div class=\"date\" onClick=\"mmpost([],{mm_view: 'News_20220324'});\">2022-03-24 (Tap to view)</div>\n\t\t\t<ul>\n\t\t\t\t<li>Graph changes</li>\n\t\t\t\t<li>Html page tool changes</li>\n\t\t\t\t<li>A couple of new functions</li>\n\t\t\t\t<li>Result colouring for expression icons</li>\n\t\t\t</ul>\n\t\t</div>\n\t\t<div class=\"article\">\n\t\t\t<div class=\"date\" onClick=\"mmpost([],{mm_view: 'News_20220226'});\">2022-02-26 (Tap to view)</div>\n\t\t\t<ul>\n\t\t\t\t<li>Added a filter field to the <a href=\"help/datatable.html#infoview\" target=\"_blank\">Data Table view</a></li>\n\t\t\t\t<li>Data table columns can now be presented as <a href=\"help/datatable.html#coleditor\" target=\"_blank\">menus</a></li>\n\t\t\t\t<li>Html pages can now issue <a href=\"help/htmlpage.html#cmd\" target=\"_blank\">commands</a> directly to the calculation engine.</li>\n\t\t\t\t<li>Miscellaneous changes and fixes</li>\n\t\t\t</ul>\n\t\t</div>\n\t\t<div class=\"article\">\n\t\t\t<div class=\"date\" onClick=\"mmpost([],{mm_view: 'News_20220121'});\">2022-01-21 (Tap to view)</div>\n\t\t\t<ul>\n\t\t\t\t<li>It is now possible to add calculated columns to data tables.</li>\n\t\t\t\t<li>Data table rows can now be edited and browsed in a new\n\t\t\t\t<a href=\"help/datatable.html#roweditor\" target=\"_blank\">row editor</a></li>\n\t\t\t\t<li>Enhancements to the Htmlpage tool.</li>\n\t\t\t\t<li>Added notes as a formula parameter to all tools.</li>\n\t\t\t\t<li>Added an import button to the clipboard view.</li>\n\t\t\t\t<li>Added scroll wheel (two finger trackpad drag) scrolling for table views.</li>\n\t\t\t\t<li>Improvements to the append, select, sumcols, mincols, and maxcols functions</li>\n\t\t\t\t<li>Added <b>dollar</b> as a dimensionless unit</li>\n\t\t\t\t<li>Miscellaneous other fixes and changes</li>\n\t\t\t</ul>\n\t\t</div>\n\t\t<div class=\"article\">\n\t\t\t<div class=\"date\" onClick=\"mmpost([],{mm_view: 'News_20211207'});\">2021-12-07 (Tap to view)</div>\n\t\t\t<ul>\n\t\t\t\t<li>Changes to Session Storage</li>\n\t\t\t\t<li><a href=\"help/couchdb.html\" target=\"_blank\">CouchDB Integration</a></li>\n\t\t\t\t<li><a href=\"help/mmserver.html\" target=\"_blank\">Running a MM Server</a></li>\n\t\t\t\t<li>MM App Removed from App Store</li>\n\t\t\t</ul>\n\t\t</div>\n\t\t<div class=\"article\">\n\t\t\t<div class=\"date\" onClick=\"mmpost([],{mm_view: 'News_20211010'});\">2021-10-10 (Tap to view)</div>\n\t\t\t<ul>\n\t\t\t\t<li>Yet Another News Iteration</li>\n\t\t\t\t<li>HTML Page Fixes and Upgrades</li>\n\t\t\t\t<li>Printing and PDFs</li>\n\t\t\t</ul>\n\t\t</div>\n\t\t<div class=\"article\">\n\t\t\t<div class=\"date\" onClick=\"mmpost([],{mm_view: 'News_20210910'});\">2021-09-10 (Tap to view)</div>\n\t\t\t<ul>\n\t\t\t\t<li>New Select Function Features</li>\n\t\t\t\t<li>Table Value Enhancements</li>\n\t\t\t\t<li>Miscellaneous Fixes etc.</li>\n\t\t\t\t<li>Coolprop molar density flashes</li>\n\t\t\t\t<li>Updated Getting Started</li>\n\t\t\t</ul>\n\t\t</div>\n\t\t<div class=\"article\">\n\t\t\t<div class=\"date\" onClick=\"mmpost([],{mm_view: 'News_20210703'});\">2021-07-03 (Tap to view)</div>\n\t\t\t<ul>\n\t\t\t\t<li>CoolMM - Math Minion + Coolprop</li>\n\t\t\t</ul>\n\t\t</div>\n\t\t<div class=\"article\">\n\t\t\t<div class=\"date\" onClick=\"mmpost([],{mm_view: 'News_20210621'});\">2021-06-21 (Tap to view)</div>\n\t\t\t<ul>\n\t\t\t\t<li>New News</li>\n\t\t\t\t<li>Server Address Changes (Again)</li>\n\t\t\t</ul>\n\t\t</div>\n\t\t<div class=\"section\">\n\t\t\t<h3>Feedback</h3>\n\t\t\t<p>\n\t\t\t\tAs always, any and all feedback or questions are encouraged and appreciated.\n\t\t\t</p>\n\t\t\t<p>\n\t\t\t\t<a href=\"http://www.redtree.com/contact.html\" target=\"_blank\">Craig</a>\n\t\t\t</p>\n\t\t</div>\n\t</body>\n</html>"
->>>>>>> 4a76a3e4
 						}
 					},
 					{
@@ -2056,16 +2032,11 @@
 						"name": "Sept_2022_News",
 						"Notes": "",
 						"DiagramX": 85,
-<<<<<<< HEAD
-						"DiagramY": -165,
-=======
 						"DiagramY": -140,
->>>>>>> 4a76a3e4
 						"HideInfo": "y",
 						"DiagramNotes": "n",
 						"HtmlNotes": "n",
 						"isOutput": "y",
-<<<<<<< HEAD
 						"Type": "Model",
 						"diagramScale": 1,
 						"Objects": [
@@ -2147,7 +2118,7 @@
 								"DiagramY": -130,
 								"HideInfo": "y",
 								"DiagramNotes": "n",
-								"HtmlNotes": "n",
+								"HtmlNotes": "y",
 								"isOutput": "y",
 								"Type": "Expression",
 								"Formula": {
@@ -2377,77 +2348,286 @@
 								]
 							}
 						]
-					}
-				]
-			},
-			{
-				"name": "Dec_2022_News",
-				"Notes": "",
-				"DiagramX": 80,
-				"DiagramY": -140,
-				"HideInfo": "n",
-				"DiagramNotes": "n",
-				"HtmlNotes": "n",
-				"isOutput": "y",
-				"Type": "Model",
-				"diagramScale": 1,
-				"Objects": [
+					},
 					{
-						"name": "Pasting_JSON",
-						"Notes": "<b>Pasting JSON</b>\n\nYou can now paste a JSON string on the diagram background and Math Minion will create a model and make a valiant attempt to fill it with expressions, models and data tables representing the JSON data.\n\nFor instance pasting the following JSON:\n\n{\n  \"Cities\": [\n    {\n       \"Name\": \"London\",\n       \"Country\": \"England\"\n    },\n    {\n       \"Name\": \"Paris\",\n       \"Country\": \"France\"\n    }\n  ]\n}",
-						"DiagramX": 90,
-						"DiagramY": -60,
+						"name": "Dec_2022_News",
+						"Notes": "",
+						"DiagramX": 85,
+						"DiagramY": -165,
 						"HideInfo": "n",
 						"DiagramNotes": "n",
-						"HtmlNotes": "y",
-						"Type": "Expression",
-						"Formula": {
-							"Formula": ""
-						}
-					},
-					{
-						"name": "Pasted_JSON",
-						"Notes": "would result in this model being added.",
-						"DiagramX": 90,
-						"DiagramY": -30,
-						"HideInfo": "n",
-						"DiagramNotes": "n",
-						"HtmlNotes": "y",
+						"HtmlNotes": "n",
 						"isOutput": "y",
 						"Type": "Model",
 						"diagramScale": 1,
 						"Objects": [
 							{
-								"name": "Cities",
-								"Notes": "",
-								"DiagramX": 10,
-								"DiagramY": 10,
-								"HideInfo": "y",
-								"DiagramNotes": "n",
-								"HtmlNotes": "y",
-								"isOutput": "y",
-								"Type": "Data Table",
-								"Columns": [
-									{
-										"name": "Name",
-										"displayUnit": "string",
-										"sValues": [
-											"London",
-											"Paris"
+								"name": "Pasting_JSON",
+								"Notes": "<b>Pasting JSON</b>\n\nYou can now paste a JSON string on the diagram background and Math Minion will create a model and make a valiant attempt to fill it with expressions, models and data tables representing the JSON data.\n\nFor instance pasting the following JSON:\n\n{\n  \"Cities\": [\n    {\n       \"Name\": \"London\",\n       \"Country\": \"England\"\n    },\n    {\n       \"Name\": \"Paris\",\n       \"Country\": \"France\"\n    }\n  ]\n}",
+								"DiagramX": 90,
+								"DiagramY": -60,
+								"HideInfo": "n",
+								"DiagramNotes": "n",
+								"HtmlNotes": "y",
+								"Type": "Expression",
+								"Formula": {
+									"Formula": ""
+								}
+							},
+							{
+								"name": "Pasted_JSON",
+								"Notes": "would result in this model being added.",
+								"DiagramX": 90,
+								"DiagramY": -30,
+								"HideInfo": "n",
+								"DiagramNotes": "n",
+								"HtmlNotes": "y",
+								"isOutput": "y",
+								"Type": "Model",
+								"diagramScale": 1,
+								"Objects": [
+									{
+										"name": "Cities",
+										"Notes": "",
+										"DiagramX": 10,
+										"DiagramY": 10,
+										"HideInfo": "y",
+										"DiagramNotes": "n",
+										"HtmlNotes": "y",
+										"isOutput": "y",
+										"Type": "Data Table",
+										"Columns": [
+											{
+												"name": "Name",
+												"displayUnit": "string",
+												"sValues": [
+													"London",
+													"Paris"
+												],
+												"defaultValue": "\"\""
+											},
+											{
+												"name": "Country",
+												"displayUnit": "string",
+												"sValues": [
+													"England",
+													"France"
+												],
+												"defaultValue": "\"\""
+											}
 										],
-										"defaultValue": "\"\""
-									},
-									{
-										"name": "Country",
-										"displayUnit": "string",
-										"sValues": [
-											"England",
-											"France"
-										],
-										"defaultValue": "\"\""
+										"Filter": {
+											"Formula": ""
+										}
 									}
-								],
-								"Filter": {
+								]
+							},
+							{
+								"name": "toolNames",
+								"Notes": "<b>Model toolnames Parameter</b>\nThe model parameter _toolnames has been changed to just toolnames. A child with that name would have precedence.",
+								"DiagramX": 195,
+								"DiagramY": -30,
+								"HideInfo": "y",
+								"DiagramNotes": "n",
+								"HtmlNotes": "y",
+								"isOutput": "y",
+								"Type": "Expression",
+								"Formula": {
+									"Formula": "aModel.toolnames"
+								},
+								"showInput": "y"
+							},
+							{
+								"name": "Eval_Array",
+								"Notes": "<b>Eval Arrays</b>\nThe eval function can now operator on arrays.",
+								"DiagramX": 195,
+								"DiagramY": -125,
+								"HideInfo": "y",
+								"DiagramNotes": "n",
+								"HtmlNotes": "y",
+								"isOutput": "y",
+								"Type": "Expression",
+								"Formula": {
+									"Formula": "{eval {cc \"1+2\", \"2+3\", \"3+4\"}}"
+								},
+								"showInput": "y"
+							},
+							{
+								"name": "IsNan_Function",
+								"Notes": "<b>Added an isNaN function</b>",
+								"DiagramX": 195,
+								"DiagramY": -90,
+								"HideInfo": "y",
+								"DiagramNotes": "n",
+								"HtmlNotes": "y",
+								"isOutput": "y",
+								"Type": "Expression",
+								"Formula": {
+									"Formula": "{isNaN {cc 1/2, 1/0, 0/0}}"
+								},
+								"showInput": "y"
+							},
+							{
+								"name": "Tool_Arrays",
+								"Notes": "<b>Tool Value Arrays</b>\nTool values no longer have to be scalar.\n\nHere an array of two models is created and the output display for each is shown.",
+								"DiagramX": 195,
+								"DiagramY": -60,
+								"HideInfo": "y",
+								"DiagramNotes": "n",
+								"HtmlNotes": "y",
+								"isOutput": "y",
+								"Type": "Expression",
+								"Formula": {
+									"Formula": "{cc aModel, pasted_json}"
+								},
+								"showInput": "y"
+							},
+							{
+								"name": "Intro",
+								"Notes": "<b>Update for Dec 2022</b>\nI'm not sure anyone reads these, but it seems like time for a quick update on the changes that have dribbled out since the last update.",
+								"DiagramX": 90,
+								"DiagramY": -125,
+								"HideInfo": "n",
+								"DiagramNotes": "n",
+								"HtmlNotes": "y",
+								"Type": "Expression",
+								"Formula": {
+									"Formula": ""
+								}
+							},
+							{
+								"name": "aModel",
+								"Notes": "<b>Default Model View</b>\nIf none of the tools in a model are explicitly displayed, the information view for the model will now display a list of all the tools in the model, rather than just being left blank.",
+								"DiagramX": 90,
+								"DiagramY": 0,
+								"HideInfo": "n",
+								"DiagramNotes": "n",
+								"HtmlNotes": "y",
+								"isOutput": "y",
+								"Type": "Model",
+								"diagramScale": 1,
+								"Objects": [
+									{
+										"name": "x1",
+										"Notes": "",
+										"DiagramX": -45,
+										"DiagramY": -160,
+										"HideInfo": "n",
+										"DiagramNotes": "n",
+										"HtmlNotes": "n",
+										"Type": "Expression",
+										"Formula": {
+											"Formula": ""
+										}
+									},
+									{
+										"name": "x2",
+										"Notes": "",
+										"DiagramX": -45,
+										"DiagramY": -130,
+										"HideInfo": "n",
+										"DiagramNotes": "n",
+										"HtmlNotes": "n",
+										"Type": "Expression",
+										"Formula": {
+											"Formula": ""
+										}
+									}
+								]
+							},
+							{
+								"name": "CSV_Argument",
+								"Notes": "<b>CSV Argument for Table Function</b>\nAlso using wfetch to retrieve data if running locally.",
+								"DiagramX": 90,
+								"DiagramY": -90,
+								"HideInfo": "n",
+								"DiagramNotes": "n",
+								"HtmlNotes": "y",
+								"isOutput": "y",
+								"Type": "Model",
+								"diagramScale": 1,
+								"Objects": [
+									{
+										"name": "header",
+										"Notes": "The required three line definition for the data as described in the help for Data Tables.",
+										"DiagramX": -55,
+										"DiagramY": -55,
+										"HideInfo": "y",
+										"DiagramNotes": "n",
+										"HtmlNotes": "y",
+										"isOutput": "y",
+										"Type": "Expression",
+										"Formula": {
+											"Formula": "`table,en\n\"Date\",\"MinT\",\"MaxT\",\"mmRain\"\n\"s\",\"degC\",\"degC\",\"mm\"\n`"
+										}
+									},
+									{
+										"name": "weather",
+										"Notes": "When the string is passed to the table function it results in a table value.",
+										"DiagramX": -55,
+										"DiagramY": -85,
+										"HideInfo": "y",
+										"DiagramNotes": "n",
+										"HtmlNotes": "y",
+										"isOutput": "y",
+										"Type": "Expression",
+										"Formula": {
+											"Formula": "{table csv}"
+										},
+										"showInput": "y",
+										"tableUnits": {
+											"1": "date"
+										},
+										"tableFormats": [
+											null,
+											"10.0f",
+											"10.1f",
+											"10.1f",
+											"10.1f"
+										]
+									},
+									{
+										"name": "rawCSV",
+										"Notes": "<b>Retrieving Local Files</b>\n\nAs an aside, the wfetch function is used to retrieve some text CSV from the server. In this case the file is in the examples folder that is part of the Math Minion project.\n\nCross origin resource sharing restrictions, known as CORS, prevent fetching files from servers other the one serving the Math Minion code in most cases, but if you run a Math Minion server on your own machine, you can access files from the Math Minion folder tree.\n\nI use a folder named \"local\" on my personal machine where I place files I want to access from Math Minion, such as data from my weather station. This data is in turn updated by Python and shell scripts.\n\nThe \"local\" folder is gitignored in the distribution.",
+										"DiagramX": -55,
+										"DiagramY": -25,
+										"HideInfo": "y",
+										"DiagramNotes": "n",
+										"HtmlNotes": "y",
+										"isOutput": "y",
+										"Type": "Expression",
+										"Formula": {
+											"Formula": "{wfetch \"GET\", \"/examples/weather.csv\"}"
+										},
+										"showInput": "y"
+									},
+									{
+										"name": "csv",
+										"Notes": "<b>CSV Argument for Table Function</b>\nIf a single string argument starting with \"table\" is passed to the table function, then it is assumed to be a CSV string as described in the Data Table help and a table value representing the CSV values will be returned.\n\nHere the raw CSV data is added to a header to make the string to pass to the table function.",
+										"DiagramX": -55,
+										"DiagramY": -115,
+										"HideInfo": "y",
+										"DiagramNotes": "n",
+										"HtmlNotes": "y",
+										"isOutput": "y",
+										"Type": "Expression",
+										"Formula": {
+											"Formula": "header + rawCSV"
+										},
+										"showInput": "y"
+									}
+								]
+							},
+							{
+								"name": "Other_Changes",
+								"Notes": "<b>Other Changes</b>\n\n- Added a check to prevent the root model having its display flag set.\n\n- The number of icons displayed on the diagram is now limited to 300. If there are more tools than that in a model, a warning will appear at the top of the diagram. This is to avoid slow operation if you paste JSON that creates a huge number of tools.\n\n- Minor help and format fixes.",
+								"DiagramX": 195,
+								"DiagramY": 0,
+								"HideInfo": "n",
+								"DiagramNotes": "n",
+								"HtmlNotes": "y",
+								"Type": "Expression",
+								"Formula": {
 									"Formula": ""
 								}
 							}
@@ -2575,101 +2755,20 @@
 						"DiagramNotes": "n",
 						"HtmlNotes": "y",
 						"isOutput": "y",
-=======
->>>>>>> 4a76a3e4
 						"Type": "Model",
 						"diagramScale": 1,
 						"Objects": [
 							{
-<<<<<<< HEAD
 								"name": "header",
 								"Notes": "The required three line definition for the data as described in the help for Data Tables.",
 								"DiagramX": -55,
 								"DiagramY": -55,
-=======
-								"name": "radix",
-								"Notes": "<b>Number Bases in Formulas</b>\n\nConstants with a base different from 10 can now be used in formulas using a radix expression similar to the output of the <b>x</b> format.\n\nHere ten is multiplied by ten where the second value is given in octal using the radix format.\n\nThe base must be a two digit number, followed by 'r' followed by the value.\n\nOutput is hex format. For consistency, <b>r</b> can be used instead of <b>x</b> in output formats as well.",
-								"DiagramX": 130,
-								"DiagramY": -15,
-								"HideInfo": "y",
-								"DiagramNotes": "n",
-								"HtmlNotes": "y",
-								"isOutput": "y",
-								"Type": "Expression",
-								"Formula": {
-									"Formula": "10 * 08r12"
-								},
-								"showInput": "y",
-								"format": "14.16r"
-							},
-							{
-								"name": "Clients",
-								"Notes": "<b>\"Contains\" Select Operator</b>\n\nWhen the select function is used with a string argument, you can now use a <b>?</b> operator to mean \"contains\".\n\nHere all records that have names containing an <b>ar</b> (case insensitive) are chosen.\n\nThis applies to the filter field in DataTables too.",
-								"DiagramX": 210,
-								"DiagramY": -130,
-								"HideInfo": "y",
-								"DiagramNotes": "n",
-								"HtmlNotes": "y",
-								"isOutput": "y",
-								"Type": "Data Table",
-								"Columns": [
-									{
-										"name": "Name",
-										"displayUnit": "string",
-										"sValues": [
-											"Arnold",
-											"Fred",
-											"Acme",
-											"Pear"
-										],
-										"defaultValue": ""
-									},
-									{
-										"name": "Rate",
-										"displayUnit": "dollar/h",
-										"format": "10.2f",
-										"nValues": [
-											0.03333333333333333,
-											0.027777777777777776,
-											0.04861111111111111,
-											0.03888888888888889
-										],
-										"unitDimensions": "0 0 -1 0 0 0 0",
-										"defaultValue": "0 1/s"
-									}
-								],
-								"Filter": {
-									"Formula": ""
-								}
-							},
-							{
-								"name": "Cities",
-								"Notes": "<b>Table Function Arguments</b>\n\nYou now have the option of using name, column pairs as arguments to the table function.\n\nThe original method of having an array of names followed by the column values continues to work as before.",
-								"DiagramX": 210,
-								"DiagramY": -10,
-								"HideInfo": "y",
-								"DiagramNotes": "n",
-								"HtmlNotes": "y",
-								"isOutput": "y",
-								"Type": "Expression",
-								"Formula": {
-									"Formula": "{table\n\t\"City\", {cc \n\t\t\"London\",\n\t\t\"Paris\",\n\t\t\"Rome\",\n\t\t\"Berlin\"\n\t},\n\t\"Country\", {cc\n\t\t\"UK\",\n\t\t\"FR\",\n\t\t\"IT\",\n\t\t\"DE\"\n\t}\n}"
-								},
-								"showInput": "y"
-							},
-							{
-								"name": "Append",
-								"Notes": "",
-								"DiagramX": 295,
-								"DiagramY": -130,
->>>>>>> 4a76a3e4
-								"HideInfo": "y",
-								"DiagramNotes": "n",
-								"HtmlNotes": "y",
-								"isOutput": "y",
-								"Type": "Expression",
-								"Formula": {
-<<<<<<< HEAD
+								"HideInfo": "y",
+								"DiagramNotes": "n",
+								"HtmlNotes": "y",
+								"isOutput": "y",
+								"Type": "Expression",
+								"Formula": {
 									"Formula": "`table,en\n\"Date\",\"MinT\",\"MaxT\",\"mmRain\"\n\"s\",\"degC\",\"degC\",\"mm\"\n`"
 								}
 							},
@@ -2678,37 +2777,12 @@
 								"Notes": "When the string is passed to the table function it results in a table value.",
 								"DiagramX": -55,
 								"DiagramY": -85,
-=======
-									"Formula": "{append cities, Language}"
-								},
-								"showInput": "y"
-							},
-							{
-								"name": "Miscellaneous",
-								"Notes": "<b>Miscellaneous Other Changes</b>\n\nThe cell view for an expression now honours the format if there is one.\n\nThe <b>addrow</b> or <a>deleterows</b> html actions can now can now have targets that are expressions which have datatable tool values.\n\nImplemented undo/redo for html addrow and deleterows actions. Also for MMMenu.\n\nAdded an error if select terms do not have matching units.\n\nCreating new session on narrow device now shows the diagram rather than an empty model view.\n\nFix to menu in model view, which wasn't updating properly.\n\nIf the graph SVG was the last thing on a model view, then the select all and print trick would not show the curves on the graph.\n\nFixed a problem with redoing undone delete in datatable when a filter was active.\n\nFix to comma format.\n\nIterator wasn't handling recorded string values.",
-								"DiagramX": 295,
-								"DiagramY": -5,
-								"HideInfo": "n",
-								"DiagramNotes": "n",
-								"HtmlNotes": "y",
-								"Type": "Expression",
-								"Formula": {
-									"Formula": ""
-								}
-							},
-							{
-								"name": "Table_Column_Sort",
-								"Notes": "<b>Sorting on Columns</b>\n\nPreviously the sort function used the first column as the sort criteria if its argument was a table value.\n\nThis is still the default, but if a column number is now given as a second argument, the sort will use that column to sort on.\n\nIf the argument is negative, the sort will be reversed.",
-								"DiagramX": 210,
-								"DiagramY": -40,
->>>>>>> 4a76a3e4
-								"HideInfo": "y",
-								"DiagramNotes": "n",
-								"HtmlNotes": "y",
-								"isOutput": "y",
-								"Type": "Expression",
-								"Formula": {
-<<<<<<< HEAD
+								"HideInfo": "y",
+								"DiagramNotes": "n",
+								"HtmlNotes": "y",
+								"isOutput": "y",
+								"Type": "Expression",
+								"Formula": {
 									"Formula": "{table csv}"
 								},
 								"showInput": "y",
@@ -2728,156 +2802,27 @@
 								"Notes": "<b>Retrieving Local Files</b>\n\nAs an aside, the wfetch function is used to retrieve some text CSV from the server. In this case the file is in the examples folder that is part of the Math Minion project.\n\nCross origin resource sharing restrictions, known as CORS, prevent fetching files from servers other the one serving the Math Minion code in most cases, but if you run a Math Minion server on your own machine, you can access files from the Math Minion folder tree.\n\nI use a folder named \"local\" on my personal machine where I place files I want to access from Math Minion, such as data from my weather station. This data is in turn updated by Python and shell scripts.\n\nThe \"local\" folder is gitignored in the distribution.",
 								"DiagramX": -55,
 								"DiagramY": -25,
-=======
-									"Formula": "{sort clients, -2}"
+								"HideInfo": "y",
+								"DiagramNotes": "n",
+								"HtmlNotes": "y",
+								"isOutput": "y",
+								"Type": "Expression",
+								"Formula": {
+									"Formula": "{wfetch \"GET\", \"/examples/weather.csv\"}"
 								},
 								"showInput": "y"
 							},
 							{
-								"name": "TableTranspose",
-								"Notes": "<b>Transposing Table Values</b>\n\nThe transpose function (<b>tr</b>) can now be used with table values, but it only affects the display of the value.",
-								"DiagramX": 295,
-								"DiagramY": -100,
-								"HideInfo": "y",
-								"DiagramNotes": "n",
-								"HtmlNotes": "y",
-								"isOutput": "y",
-								"Type": "Expression",
-								"Formula": {
-									"Formula": "{tr append}"
-								},
-								"showInput": "y"
-							},
-							{
-								"name": "TransposedRow",
-								"Notes": "<b>Transposed Value Unchanged</b>\n\nTransposing a table does not change how the result is accessed.",
-								"DiagramX": 295,
-								"DiagramY": -70,
-								"HideInfo": "y",
-								"DiagramNotes": "n",
-								"HtmlNotes": "y",
-								"isOutput": "y",
-								"Type": "Expression",
-								"Formula": {
-									"Formula": "TableTranspose[1]"
-								},
-								"showInput": "y"
-							},
-							{
-								"name": "angles",
-								"Notes": "",
-								"DiagramX": 130,
-								"DiagramY": -70,
-								"HideInfo": "y",
-								"DiagramNotes": "n",
-								"HtmlNotes": "n",
-								"Type": "Expression",
-								"Formula": {
-									"Formula": "1:72 * 10 degree"
-								}
-							},
-							{
-								"name": "SelectTerms",
-								"Notes": "<b>Multiple Select Terms</b>\n\nYou can now use commas to separate terms, rather than having to have an array of terms.",
-								"DiagramX": 210,
-								"DiagramY": -70,
-								"HideInfo": "y",
-								"DiagramNotes": "n",
-								"HtmlNotes": "y",
-								"isOutput": "y",
-								"Type": "Expression",
-								"Formula": {
-									"Formula": "{select clients,\n\t\"name ? ar, rate > 130 dollar/h\"\n}"
-								},
-								"showInput": "y",
-								"tableFormats": [
-									null,
-									null,
-									"10.2f"
-								]
-							},
-							{
-								"name": "Select_Contains",
-								"Notes": "",
-								"DiagramX": 210,
-								"DiagramY": -100,
-								"HideInfo": "y",
-								"DiagramNotes": "n",
-								"HtmlNotes": "n",
-								"isOutput": "y",
-								"Type": "Expression",
-								"Formula": {
-									"Formula": "{select clients, \"name ? ar\"}"
-								},
-								"showInput": "y",
-								"tableFormats": [
-									null,
-									null,
-									"10.2f"
-								]
-							},
-							{
-								"name": "Axis_Scaling",
-								"Notes": "<b>Graph Axis Zooming</b>\n\nIf you zoom a 2D graph in or out over the X or Y axis, then only that axis will be scaled.\n\nAlso a long tap on an axis just rescales that axis.\n\nThe graph also now allows 10 times more zooming out.\n\nYou can try it out on this graph using another new feature, which is tapping on a graph in the model view now pushes that graph's view.",
-								"DiagramX": 130,
-								"DiagramY": -100,
-								"HideInfo": "y",
-								"DiagramNotes": "n",
-								"HtmlNotes": "y",
-								"isOutput": "y",
-								"Type": "Graph",
-								"X1": {
-									"v": "angles",
-									"vmin": "",
-									"vmax": "",
-									"unit": "degree",
-									"Y1": {
-										"v": "{sin angles}",
-										"vmin": "",
-										"vmax": "",
-										"lineType": 0
-									}
-								}
-							},
-							{
-								"name": "Completions",
-								"Notes": "<b>MM News for Sept 2022</b>\n\nA number of goodies have been added and bugs fixed in the last month or so, beginning with:\n\n<b>Formula Editor Completions</b>\n\nThe formula editor has had a significant upgrade, with suggested tool names, tool parameters and functions now appearing in the preview area.\n\nWhat appears depends on what is in front of the cursor,\n\nWhere a value would be expected, the tools of the model will be listed.  As you enter characters, the list will be filtered to just those starting with those characters.\n\nTapping on an entry will add it to the formula.\n\nIf at least the first character of the value has been entered, then entering a tab character will complete it using the top value in the list.\n\nEntering a dot will do the same and add the dot as well.\n\nIf a value followed by a dot precedes the cursor, then the preview will be of the parameters for that value.\n\nIf a curly brace precedes the cursor, then all the Math Minion functions will be displayed. Again the list will be filtered as you type.\n\nWhen a function is inserted, the cursor is moved to before the first argument.\n\nIf the cursor is preceded by a function name and a space, then entering a question mark will result in a description of the function and its arguments being displayed.\n\nThe units and function browsers remain, with rearranged and relabeled buttons, but the value picker was no longer relevant and has been removed. \n\nTry it on the rather random function here or any other formula.",
-								"DiagramX": 130,
-								"DiagramY": -130,
->>>>>>> 4a76a3e4
-								"HideInfo": "y",
-								"DiagramNotes": "n",
-								"HtmlNotes": "y",
-								"isOutput": "y",
-								"Type": "Expression",
-								"Formula": {
-<<<<<<< HEAD
-									"Formula": "{wfetch \"GET\", \"/examples/weather.csv\"}"
-=======
-									"Formula": "{replace ?\"e\", \"XYZ\", clients.name}"
->>>>>>> 4a76a3e4
-								},
-								"showInput": "y"
-							},
-							{
-<<<<<<< HEAD
 								"name": "csv",
 								"Notes": "<b>CSV Argument for Table Function</b>\nIf a single string argument starting with \"table\" is passed to the table function, then it is assumed to be a CSV string as described in the Data Table help and a table value representing the CSV values will be returned.\n\nHere the raw CSV data is added to a header to make the string to pass to the table function.",
 								"DiagramX": -55,
 								"DiagramY": -115,
-=======
-								"name": "Table_Compare",
-								"Notes": "<b>Table Comparisons</b>\n\nComparison functions now work with compatible tables.",
-								"DiagramX": 295,
-								"DiagramY": -35,
->>>>>>> 4a76a3e4
-								"HideInfo": "y",
-								"DiagramNotes": "n",
-								"HtmlNotes": "y",
-								"isOutput": "y",
-								"Type": "Expression",
-								"Formula": {
-<<<<<<< HEAD
+								"HideInfo": "y",
+								"DiagramNotes": "n",
+								"HtmlNotes": "y",
+								"isOutput": "y",
+								"Type": "Expression",
+								"Formula": {
 									"Formula": "header + rawCSV"
 								},
 								"showInput": "y"
@@ -2898,355 +2843,6 @@
 						}
 					}
 				]
-=======
-									"Formula": "{eq cities, append[0,1:2]}"
-								},
-								"showInput": "y"
-							},
-							{
-								"name": "Language",
-								"Notes": "<b>Column Names and Append</b>\n\nIf returning a table, the append function tries to give column names even when the arguments aren't all tables.\n\nBelow an array of strings called Language is appended to the cities table.",
-								"DiagramX": 210,
-								"DiagramY": 20,
-								"HideInfo": "y",
-								"DiagramNotes": "n",
-								"HtmlNotes": "y",
-								"isOutput": "y",
-								"Type": "Expression",
-								"Formula": {
-									"Formula": "{cc \"English\", \"French\", \"Italian\", \"German\"}"
-								}
-							},
-							{
-								"name": "Backtick",
-								"Notes": "<b>Backtick Quoting</b>\n\nThe back tick character (at the upper left of my keyboard) can now be used in the same way as the double quote character.\n\nThis allows strings containing single and double quotes to be more easily constructed.",
-								"DiagramX": 130,
-								"DiagramY": -45,
-								"HideInfo": "y",
-								"DiagramNotes": "n",
-								"HtmlNotes": "y",
-								"isOutput": "y",
-								"Type": "Expression",
-								"Formula": {
-									"Formula": "`\"double quoted\" and 'single quoted'`"
-								},
-								"showInput": "y"
-							},
-							{
-								"name": "ChildModel",
-								"Notes": "<b>Nested Model Views</b>\n\nPreviously clicking on a tool in a model view didn't display the tool's view if it was in a child model's view.\n\nThis now works, so clicking on View_Me below will display its view even though it is in a child model.",
-								"DiagramX": 130,
-								"DiagramY": 15,
-								"HideInfo": "n",
-								"DiagramNotes": "n",
-								"HtmlNotes": "y",
-								"isOutput": "y",
-								"Type": "Model",
-								"diagramScale": 1,
-								"Objects": [
-									{
-										"name": "View_Me",
-										"Notes": "",
-										"DiagramX": 70,
-										"DiagramY": -150,
-										"HideInfo": "y",
-										"DiagramNotes": "n",
-										"HtmlNotes": "n",
-										"isOutput": "y",
-										"Type": "Expression",
-										"Formula": {
-											"Formula": "'A little ditty"
-										}
-									}
-								]
-							}
-						]
-					},
-					{
-						"name": "Dec_2022_News",
-						"Notes": "",
-						"DiagramX": 85,
-						"DiagramY": -165,
-						"HideInfo": "n",
-						"DiagramNotes": "n",
-						"HtmlNotes": "n",
-						"isOutput": "y",
-						"Type": "Model",
-						"diagramScale": 1,
-						"Objects": [
-							{
-								"name": "Pasting_JSON",
-								"Notes": "<b>Pasting JSON</b>\n\nYou can now paste a JSON string on the diagram background and Math Minion will create a model and make a valiant attempt to fill it with expressions, models and data tables representing the JSON data.\n\nFor instance pasting the following JSON:\n\n{\n  \"Cities\": [\n    {\n       \"Name\": \"London\",\n       \"Country\": \"England\"\n    },\n    {\n       \"Name\": \"Paris\",\n       \"Country\": \"France\"\n    }\n  ]\n}",
-								"DiagramX": 90,
-								"DiagramY": -60,
-								"HideInfo": "n",
-								"DiagramNotes": "n",
-								"HtmlNotes": "y",
-								"Type": "Expression",
-								"Formula": {
-									"Formula": ""
-								}
-							},
-							{
-								"name": "Pasted_JSON",
-								"Notes": "would result in this model being added.",
-								"DiagramX": 90,
-								"DiagramY": -30,
-								"HideInfo": "n",
-								"DiagramNotes": "n",
-								"HtmlNotes": "y",
-								"isOutput": "y",
-								"Type": "Model",
-								"diagramScale": 1,
-								"Objects": [
-									{
-										"name": "Cities",
-										"Notes": "",
-										"DiagramX": 10,
-										"DiagramY": 10,
-										"HideInfo": "y",
-										"DiagramNotes": "n",
-										"HtmlNotes": "y",
-										"isOutput": "y",
-										"Type": "Data Table",
-										"Columns": [
-											{
-												"name": "Name",
-												"displayUnit": "string",
-												"sValues": [
-													"London",
-													"Paris"
-												],
-												"defaultValue": "\"\""
-											},
-											{
-												"name": "Country",
-												"displayUnit": "string",
-												"sValues": [
-													"England",
-													"France"
-												],
-												"defaultValue": "\"\""
-											}
-										],
-										"Filter": {
-											"Formula": ""
-										}
-									}
-								]
-							},
-							{
-								"name": "toolNames",
-								"Notes": "<b>Model toolnames Parameter</b>\nThe model parameter _toolnames has been changed to just toolnames. A child with that name would have precedence.",
-								"DiagramX": 195,
-								"DiagramY": -30,
-								"HideInfo": "y",
-								"DiagramNotes": "n",
-								"HtmlNotes": "y",
-								"isOutput": "y",
-								"Type": "Expression",
-								"Formula": {
-									"Formula": "aModel.toolnames"
-								},
-								"showInput": "y"
-							},
-							{
-								"name": "Eval_Array",
-								"Notes": "<b>Eval Arrays</b>\nThe eval function can now operator on arrays.",
-								"DiagramX": 195,
-								"DiagramY": -125,
-								"HideInfo": "y",
-								"DiagramNotes": "n",
-								"HtmlNotes": "y",
-								"isOutput": "y",
-								"Type": "Expression",
-								"Formula": {
-									"Formula": "{eval {cc \"1+2\", \"2+3\", \"3+4\"}}"
-								},
-								"showInput": "y"
-							},
-							{
-								"name": "IsNan_Function",
-								"Notes": "<b>Added an isNaN function</b>",
-								"DiagramX": 195,
-								"DiagramY": -90,
-								"HideInfo": "y",
-								"DiagramNotes": "n",
-								"HtmlNotes": "y",
-								"isOutput": "y",
-								"Type": "Expression",
-								"Formula": {
-									"Formula": "{isNaN {cc 1/2, 1/0, 0/0}}"
-								},
-								"showInput": "y"
-							},
-							{
-								"name": "Tool_Arrays",
-								"Notes": "<b>Tool Value Arrays</b>\nTool values no longer have to be scalar.\n\nHere an array of two models is created and the output display for each is shown.",
-								"DiagramX": 195,
-								"DiagramY": -60,
-								"HideInfo": "y",
-								"DiagramNotes": "n",
-								"HtmlNotes": "y",
-								"isOutput": "y",
-								"Type": "Expression",
-								"Formula": {
-									"Formula": "{cc aModel, pasted_json}"
-								},
-								"showInput": "y"
-							},
-							{
-								"name": "Intro",
-								"Notes": "<b>Update for Dec 2022</b>\nI'm not sure anyone reads these, but it seems like time for a quick update on the changes that have dribbled out since the last update.",
-								"DiagramX": 90,
-								"DiagramY": -125,
-								"HideInfo": "n",
-								"DiagramNotes": "n",
-								"HtmlNotes": "y",
-								"Type": "Expression",
-								"Formula": {
-									"Formula": ""
-								}
-							},
-							{
-								"name": "aModel",
-								"Notes": "<b>Default Model View</b>\nIf none of the tools in a model are explicitly displayed, the information view for the model will now display a list of all the tools in the model, rather than just being left blank.",
-								"DiagramX": 90,
-								"DiagramY": 0,
-								"HideInfo": "n",
-								"DiagramNotes": "n",
-								"HtmlNotes": "y",
-								"isOutput": "y",
-								"Type": "Model",
-								"diagramScale": 1,
-								"Objects": [
-									{
-										"name": "x1",
-										"Notes": "",
-										"DiagramX": -45,
-										"DiagramY": -160,
-										"HideInfo": "n",
-										"DiagramNotes": "n",
-										"HtmlNotes": "n",
-										"Type": "Expression",
-										"Formula": {
-											"Formula": ""
-										}
-									},
-									{
-										"name": "x2",
-										"Notes": "",
-										"DiagramX": -45,
-										"DiagramY": -130,
-										"HideInfo": "n",
-										"DiagramNotes": "n",
-										"HtmlNotes": "n",
-										"Type": "Expression",
-										"Formula": {
-											"Formula": ""
-										}
-									}
-								]
-							},
-							{
-								"name": "CSV_Argument",
-								"Notes": "<b>CSV Argument for Table Function</b>\nAlso using wfetch to retrieve data if running locally.",
-								"DiagramX": 90,
-								"DiagramY": -90,
-								"HideInfo": "n",
-								"DiagramNotes": "n",
-								"HtmlNotes": "y",
-								"isOutput": "y",
-								"Type": "Model",
-								"diagramScale": 1,
-								"Objects": [
-									{
-										"name": "header",
-										"Notes": "The required three line definition for the data as described in the help for Data Tables.",
-										"DiagramX": -55,
-										"DiagramY": -55,
-										"HideInfo": "y",
-										"DiagramNotes": "n",
-										"HtmlNotes": "y",
-										"isOutput": "y",
-										"Type": "Expression",
-										"Formula": {
-											"Formula": "`table,en\n\"Date\",\"MinT\",\"MaxT\",\"mmRain\"\n\"s\",\"degC\",\"degC\",\"mm\"\n`"
-										}
-									},
-									{
-										"name": "weather",
-										"Notes": "When the string is passed to the table function it results in a table value.",
-										"DiagramX": -55,
-										"DiagramY": -85,
-										"HideInfo": "y",
-										"DiagramNotes": "n",
-										"HtmlNotes": "y",
-										"isOutput": "y",
-										"Type": "Expression",
-										"Formula": {
-											"Formula": "{table csv}"
-										},
-										"showInput": "y",
-										"tableUnits": {
-											"1": "date"
-										},
-										"tableFormats": [
-											null,
-											"10.0f",
-											"10.1f",
-											"10.1f",
-											"10.1f"
-										]
-									},
-									{
-										"name": "rawCSV",
-										"Notes": "<b>Retrieving Local Files</b>\n\nAs an aside, the wfetch function is used to retrieve some text CSV from the server. In this case the file is in the examples folder that is part of the Math Minion project.\n\nCross origin resource sharing restrictions, known as CORS, prevent fetching files from servers other the one serving the Math Minion code in most cases, but if you run a Math Minion server on your own machine, you can access files from the Math Minion folder tree.\n\nI use a folder named \"local\" on my personal machine where I place files I want to access from Math Minion, such as data from my weather station. This data is in turn updated by Python and shell scripts.\n\nThe \"local\" folder is gitignored in the distribution.",
-										"DiagramX": -55,
-										"DiagramY": -25,
-										"HideInfo": "y",
-										"DiagramNotes": "n",
-										"HtmlNotes": "y",
-										"isOutput": "y",
-										"Type": "Expression",
-										"Formula": {
-											"Formula": "{wfetch \"GET\", \"/examples/weather.csv\"}"
-										},
-										"showInput": "y"
-									},
-									{
-										"name": "csv",
-										"Notes": "<b>CSV Argument for Table Function</b>\nIf a single string argument starting with \"table\" is passed to the table function, then it is assumed to be a CSV string as described in the Data Table help and a table value representing the CSV values will be returned.\n\nHere the raw CSV data is added to a header to make the string to pass to the table function.",
-										"DiagramX": -55,
-										"DiagramY": -115,
-										"HideInfo": "y",
-										"DiagramNotes": "n",
-										"HtmlNotes": "y",
-										"isOutput": "y",
-										"Type": "Expression",
-										"Formula": {
-											"Formula": "header + rawCSV"
-										},
-										"showInput": "y"
-									}
-								]
-							},
-							{
-								"name": "Other_Changes",
-								"Notes": "<b>Other Changes</b>\n\n- Added a check to prevent the root model having its display flag set.\n\n- The number of icons displayed on the diagram is now limited to 300. If there are more tools than that in a model, a warning will appear at the top of the diagram. This is to avoid slow operation if you paste JSON that creates a huge number of tools.\n\n- Minor help and format fixes.",
-								"DiagramX": 195,
-								"DiagramY": 0,
-								"HideInfo": "n",
-								"DiagramNotes": "n",
-								"HtmlNotes": "y",
-								"Type": "Expression",
-								"Formula": {
-									"Formula": ""
-								}
-							}
-						]
-					}
-				]
 			},
 			{
 				"name": "Aug_2023_News",
@@ -3261,7 +2857,6 @@
 				"Formula": {
 					"Formula": "'\n<style>\n\tli {\n\t\tmargin-bottom: 10px;\n\t}\n\t.link {\n\t\tcolor: blue;\n\t\tfont-weight: bold;\n\t\tcursor: pointer;\n\t}\n\t#page {\n\t\tmargin-top: 10px;\n\t\tborder: solid 1px;\n\t\tpadding: 5px;\n\t\tbackground-color: #f2f2f2;\n\t}\n\n</style>\n<h3>August 2023 News</h3>\n<div id=\"page\">\n<p>\n\tI had been pretty much ignoring poor Math Minion as it was working fine for me and I have had no user feedback (<a href=\"https://redtree.com/contact.html\" target=\"_blank\">hint, hint</a>).\n</p>\n<p>\nHowever after once again stumbling upon <a href=\"https://en.wikipedia.org/wiki/Electron_(software_framework)\" target=\"_blsnk\">Electron JS</a>, I became intrigued with the idea of creating a\n<span class=\"link\"\n\tonClick=\"mmpost([], {mm_viewurl: 'macapp.html'})\">\n\tMac app version\n</span>\nof MM. This got me in the coding mood and that resulted in the changes mentioned below.\n</p>\n<ul>\n\t<li>\n\t\tThe formula parser has been changed so that is no longer necessary to place compound units like \"kg/h\" in quotes in any formula. However you do have to follow the unit by a space if the next character is an operator that can appear in a unit (i.e. - / or ^).\n\t</li>\n\t<li>\n\t\tIf the information panel has been made bigger than its default size, it will now scale proportionately when the window is resized.\n\t</li>\n\t<li>\n\t\tOn the theory that the first thing added to a new model is an expression, one is now automatically added when a new model is created.\n\t</li>\n\t<li>\n\t\tSince one often adds a sequence of expressions, there is now a button, labeled <b>+Exp</b> on the <b>Expression</b> information view. Tapping this will automatically add another expression and show its information view. Typing <b>Ctrl-Enter</b> in the formula field will do the same. The icon for the new expression will be automatically placed on the lower right of the diagram.\n\t</li>\n\t<li>\n\t\tWhen a new tool is added, the name field is now automatically focused and selected so you can just start typing a new name. Also while the default name for an expression is still x1, x2 etc., the other tools get names like Model1, Solver1 etc.\n\t</li>\n\t<li>\n\t\tOnly the main fields for tools are now tab targets, so it is easier to say tab around. In an expression, typing a tab in the name field or typing return after renaming will automatically move the cursor to the formula field.\n\t</li>\n\t<li>\n\t\tThere is now a small print icon in the upper right of the model information view. Tapping on that icon will produce a print dialog for printing the contents of this view.\n\t</li>\n\t<li>\n\t\tHelp pages now have a non-scrolling header line with forward and back buttons, as appropriate, as well as a close button and a centered title.\n\t</li>\n\t<li>\n\t\tThe help and Getting Started sessions have been updated. Tap to\n\t\t<span class=\"link\" onClick=\"mmpost({}, {mm_loadurl: '../help/Getting%20Started.txt', mm_view: 'Welcome'});\">reload Getting Started</span>. There is also a new\n<span class=\"link\"\n\tonClick=\"mmpost([], {mm_viewurl: 'help/tutorial.html'})\">\n\tIntroductory Tutorial\n</span>.\n\t</li>\n\t<li>\n\t\tThere is now a up/down icon <b>&#8597;</b> at the right of the formula editor that can be dragged to resize the relative heights of the formula and preview areas.\n\t</li>\n\t<li>\n\t\tWhen the cursor is in a position in the formula editor where a conversion unit might be appropriate, the preview area will show all the possible units. These will be filtered as you type and can be inserted with a tab or by tapping on a preview value.\n\t</li>\n\t<li>\n\t\tFormula previews of selections are now labeled as such and the selection remains highlighted in the formula.\n\t</li>\n\t<li>\n\t\tFixed a problem where inserting a function from preview did not result in the cursor being positioned before first argument.\n\t</li>\n\t<li>\n\t\tTapping on the diagram or otherwise leaving the formula or note editors without applying the changes no longer results in any changes being lost.\n\t</li>\n\t<li>\n\t\tIf the unit browser is invoked with an unknown unit type, but there are other units already defined with that type, they will be displayed in the right hand pane.\n\t</li>\n\t<li>\n\t\tTyping <b>Return</b> in the unit picker now does the <b>Apply</b> action, while typing <b>Escape</b> does a <b>Cancel</b>.\n\t</li>\n\t<li>\n\t\tAdded the units <b>kwh</b> and <b>mpg</b> as well as <b>g0</b> which is the average earth acceleration due to gravity.\n\t</li>\n\t<li>\n\t\tFixed a problem where the select function wasn't carrying column formats into its result.\n\t</li>\n\t<li>\n\t\tMade <b>Tab</b> insert a tab character in the notes editor rather than skipping to next field.\n\t</li>\n\t<li>\n\t\tAdded the console command <b>deleteallsessions</b> to the root, i.e. <b>/</b>. <b>USE WITH CAUTION</b>\n\t</li>\n\t<li>\n\t\tAdded an error message to indicate that iterator and ode tools cannot record table values.\n\t</li>\n\t<li>\n\t\tThe <b>endT</b> formula in the ODE tool is now reevaluated at each recording time so it can be used to end the integration early.\n\t</li>\n\t<li>\n\t\tAdded a <b>mm_viewurl</b> html page tool command which opens a window viewing the passed url.\n\t</li>\n\t<li>\n\t\tFixed a bad link in the function picker for complex number help.\n\t</li>\n\t<li>\n\t\tFixes to the matrix tool row and column count formula handling.\n\t</li>\n\t<li>\n\t\tImprovements to the highlights when hovering over some lists.\n\t</li>\n\t<li>\n\t\tMore appropriate cursor pointers are used for clickable parts of the session view and the unit picker.\n\t</li>\n</ul>\n</div>"
 				}
->>>>>>> 4a76a3e4
 			}
 		]
 	}
